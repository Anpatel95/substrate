[package]
name = "sp-api-test"
version = "2.0.0-rc4"
authors = ["Parity Technologies <admin@parity.io>"]
edition = "2018"
license = "Apache-2.0"
publish = false
homepage = "https://substrate.dev"
repository = "https://github.com/paritytech/substrate/"

[package.metadata.docs.rs]
targets = ["x86_64-unknown-linux-gnu"]

[dependencies]
<<<<<<< HEAD
sp-api = { version = "2.0.0-rc3", path = "../" }
substrate-test-runtime-client = { version = "2.0.0-rc3", path = "../../../test-utils/runtime/client" }
sp-version = { version = "2.0.0-rc3", path = "../../version" }
sp-runtime = { version = "2.0.0-rc3", path = "../../runtime" }
sp-blockchain = { version = "2.0.0-rc3", path = "../../blockchain" }
sp-consensus = { version = "0.8.0-rc3", path = "../../../primitives/consensus/common" }
sc-block-builder = { version = "0.8.0-rc3", path = "../../../client/block-builder" }
codec = { package = "parity-scale-codec", version = "1.3.1" }
sp-state-machine = { version = "0.8.0-rc3", path = "../../../primitives/state-machine" }
=======
sp-api = { version = "2.0.0-rc4", path = "../" }
substrate-test-runtime-client = { version = "2.0.0-rc4", path = "../../../test-utils/runtime/client" }
sp-version = { version = "2.0.0-rc4", path = "../../version" }
sp-runtime = { version = "2.0.0-rc4", path = "../../runtime" }
sp-blockchain = { version = "2.0.0-rc4", path = "../../blockchain" }
sp-consensus = { version = "0.8.0-rc4", path = "../../../primitives/consensus/common" }
sc-block-builder = { version = "0.8.0-rc4", path = "../../../client/block-builder" }
codec = { package = "parity-scale-codec", version = "1.3.1" }
sp-state-machine = { version = "0.8.0-rc4", path = "../../../primitives/state-machine" }
>>>>>>> 60e3a693
trybuild = "1.0.17"
rustversion = "1.0.0"

[dev-dependencies]
criterion = "0.3.0"
substrate-test-runtime-client = { version = "2.0.0-rc4", path = "../../../test-utils/runtime/client" }
sp-core = { version = "2.0.0-rc4", path = "../../core" }

[[bench]]
name = "bench"
harness = false

# We only need this to generate the correct code.
[features]
default = [ "std" ]
std = []<|MERGE_RESOLUTION|>--- conflicted
+++ resolved
@@ -12,17 +12,6 @@
 targets = ["x86_64-unknown-linux-gnu"]
 
 [dependencies]
-<<<<<<< HEAD
-sp-api = { version = "2.0.0-rc3", path = "../" }
-substrate-test-runtime-client = { version = "2.0.0-rc3", path = "../../../test-utils/runtime/client" }
-sp-version = { version = "2.0.0-rc3", path = "../../version" }
-sp-runtime = { version = "2.0.0-rc3", path = "../../runtime" }
-sp-blockchain = { version = "2.0.0-rc3", path = "../../blockchain" }
-sp-consensus = { version = "0.8.0-rc3", path = "../../../primitives/consensus/common" }
-sc-block-builder = { version = "0.8.0-rc3", path = "../../../client/block-builder" }
-codec = { package = "parity-scale-codec", version = "1.3.1" }
-sp-state-machine = { version = "0.8.0-rc3", path = "../../../primitives/state-machine" }
-=======
 sp-api = { version = "2.0.0-rc4", path = "../" }
 substrate-test-runtime-client = { version = "2.0.0-rc4", path = "../../../test-utils/runtime/client" }
 sp-version = { version = "2.0.0-rc4", path = "../../version" }
@@ -32,7 +21,6 @@
 sc-block-builder = { version = "0.8.0-rc4", path = "../../../client/block-builder" }
 codec = { package = "parity-scale-codec", version = "1.3.1" }
 sp-state-machine = { version = "0.8.0-rc4", path = "../../../primitives/state-machine" }
->>>>>>> 60e3a693
 trybuild = "1.0.17"
 rustversion = "1.0.0"
 
