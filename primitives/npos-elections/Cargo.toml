--- conflicted
+++ resolved
@@ -21,11 +21,7 @@
 [dev-dependencies]
 substrate-test-utils = { version = "2.0.0-rc4", path = "../../test-utils" }
 rand = "0.7.3"
-<<<<<<< HEAD
-sp-runtime = { version = "2.0.0-rc3", path = "../../primitives/runtime" }
-=======
 sp-runtime = { version = "2.0.0-rc4", path = "../../primitives/runtime" }
->>>>>>> 60e3a693
 
 [features]
 default = ["std"]
