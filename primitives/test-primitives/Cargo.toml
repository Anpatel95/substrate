[package]
name = "sp-test-primitives"
version = "2.0.0-rc4"
authors = ["Parity Technologies <admin@parity.io>"]
edition = "2018"
license = "Apache-2.0"
homepage = "https://substrate.dev"
repository = "https://github.com/paritytech/substrate/"
publish = false

[package.metadata.docs.rs]
targets = ["x86_64-unknown-linux-gnu"]

[dependencies]
<<<<<<< HEAD
sp-application-crypto = { version = "2.0.0-rc3", default-features = false, path = "../application-crypto" }
codec = { package = "parity-scale-codec", version = "1.3.1", default-features = false, features = ["derive"] }
sp-core = { version = "2.0.0-rc3", default-features = false, path = "../core" }
=======
sp-application-crypto = { version = "2.0.0-rc4", default-features = false, path = "../application-crypto" }
codec = { package = "parity-scale-codec", version = "1.3.1", default-features = false, features = ["derive"] }
sp-core = { version = "2.0.0-rc4", default-features = false, path = "../core" }
>>>>>>> 60e3a693
serde = { version = "1.0.101", optional = true, features = ["derive"] }
sp-runtime = { version = "2.0.0-rc4", default-features = false, path = "../runtime" }
parity-util-mem = { version = "0.7.0", default-features = false, features = ["primitive-types"] }

[features]
default = [
	"std",
]
std = [
	"sp-application-crypto/std",
	"serde",
]<|MERGE_RESOLUTION|>--- conflicted
+++ resolved
@@ -12,15 +12,9 @@
 targets = ["x86_64-unknown-linux-gnu"]
 
 [dependencies]
-<<<<<<< HEAD
-sp-application-crypto = { version = "2.0.0-rc3", default-features = false, path = "../application-crypto" }
-codec = { package = "parity-scale-codec", version = "1.3.1", default-features = false, features = ["derive"] }
-sp-core = { version = "2.0.0-rc3", default-features = false, path = "../core" }
-=======
 sp-application-crypto = { version = "2.0.0-rc4", default-features = false, path = "../application-crypto" }
 codec = { package = "parity-scale-codec", version = "1.3.1", default-features = false, features = ["derive"] }
 sp-core = { version = "2.0.0-rc4", default-features = false, path = "../core" }
->>>>>>> 60e3a693
 serde = { version = "1.0.101", optional = true, features = ["derive"] }
 sp-runtime = { version = "2.0.0-rc4", default-features = false, path = "../runtime" }
 parity-util-mem = { version = "0.7.0", default-features = false, features = ["primitive-types"] }
