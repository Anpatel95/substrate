--- conflicted
+++ resolved
@@ -1152,458 +1152,4 @@
 			.filter_map(|a| SuperOf::<T>::get(&a).map(|x| (a, x.1)))
 			.collect()
 	}
-<<<<<<< HEAD
-}
-
-#[cfg(test)]
-mod tests {
-	use super::*;
-
-	use sp_runtime::traits::BadOrigin;
-	use frame_support::{
-		assert_ok, assert_noop, impl_outer_origin, parameter_types,
-		ord_parameter_types,
-	};
-	use sp_core::H256;
-	use frame_system::{EnsureSignedBy, EnsureOneOf, EnsureRoot};
-	use sp_runtime::{
-		testing::Header, traits::{BlakeTwo256, IdentityLookup},
-	};
-
-	impl_outer_origin! {
-		pub enum Origin for Test where system = frame_system {}
-	}
-
-	#[derive(Clone, Eq, PartialEq)]
-	pub struct Test;
-	parameter_types! {
-		pub const BlockHashCount: u64 = 250;
-		pub BlockWeights: frame_system::limits::BlockWeights =
-			frame_system::limits::BlockWeights::simple_max(1024);
-	}
-	impl frame_system::Trait for Test {
-		type BaseCallFilter = ();
-		type BlockWeights = BlockWeights;
-		type BlockLength = ();
-		type DbWeight = ();
-		type Origin = Origin;
-		type Index = u64;
-		type BlockNumber = u64;
-		type Hash = H256;
-		type Call = ();
-		type Hashing = BlakeTwo256;
-		type AccountId = u64;
-		type Lookup = IdentityLookup<Self::AccountId>;
-		type Header = Header;
-		type Event = ();
-		type BlockHashCount = BlockHashCount;
-		type Version = ();
-		type ModuleToIndex = ();
-		type AccountData = pallet_balances::AccountData<u64>;
-		type OnNewAccount = ();
-		type OnKilledAccount = ();
-		type SystemWeightInfo = ();
-	}
-	parameter_types! {
-		pub const ExistentialDeposit: u64 = 1;
-	}
-	impl pallet_balances::Trait for Test {
-		type Balance = u64;
-		type Event = ();
-		type DustRemoval = ();
-		type ExistentialDeposit = ExistentialDeposit;
-		type AccountStore = System;
-		type WeightInfo = ();
-	}
-	parameter_types! {
-		pub const BasicDeposit: u64 = 10;
-		pub const FieldDeposit: u64 = 10;
-		pub const SubAccountDeposit: u64 = 10;
-		pub const MaxSubAccounts: u32 = 2;
-		pub const MaxAdditionalFields: u32 = 2;
-		pub const MaxRegistrars: u32 = 20;
-	}
-	ord_parameter_types! {
-		pub const One: u64 = 1;
-		pub const Two: u64 = 2;
-	}
-	type EnsureOneOrRoot = EnsureOneOf<
-		u64,
-		EnsureRoot<u64>,
-		EnsureSignedBy<One, u64>
-	>;
-	type EnsureTwoOrRoot = EnsureOneOf<
-		u64,
-		EnsureRoot<u64>,
-		EnsureSignedBy<Two, u64>
-	>;
-	impl Trait for Test {
-		type Event = ();
-		type Currency = Balances;
-		type Slashed = ();
-		type BasicDeposit = BasicDeposit;
-		type FieldDeposit = FieldDeposit;
-		type SubAccountDeposit = SubAccountDeposit;
-		type MaxSubAccounts = MaxSubAccounts;
-		type MaxAdditionalFields = MaxAdditionalFields;
-		type MaxRegistrars = MaxRegistrars;
-		type RegistrarOrigin = EnsureOneOrRoot;
-		type ForceOrigin = EnsureTwoOrRoot;
-		type WeightInfo = ();
-	}
-	type System = frame_system::Module<Test>;
-	type Balances = pallet_balances::Module<Test>;
-	type Identity = Module<Test>;
-
-	pub fn new_test_ext() -> sp_io::TestExternalities {
-		let mut t = frame_system::GenesisConfig::default().build_storage::<Test>().unwrap();
-		pallet_balances::GenesisConfig::<Test> {
-			balances: vec![
-				(1, 10),
-				(2, 10),
-				(3, 10),
-				(10, 100),
-				(20, 100),
-				(30, 100),
-			],
-		}.assimilate_storage(&mut t).unwrap();
-		t.into()
-	}
-
-	fn ten() -> IdentityInfo {
-		IdentityInfo {
-			display: Data::Raw(b"ten".to_vec()),
-			legal: Data::Raw(b"The Right Ordinal Ten, Esq.".to_vec()),
-			.. Default::default()
-		}
-	}
-
-	fn twenty() -> IdentityInfo {
-		IdentityInfo {
-			display: Data::Raw(b"twenty".to_vec()),
-			legal: Data::Raw(b"The Right Ordinal Twenty, Esq.".to_vec()),
-			.. Default::default()
-		}
-	}
-
-	#[test]
-	fn editing_subaccounts_should_work() {
-		new_test_ext().execute_with(|| {
-			let data = |x| Data::Raw(vec![x; 1]);
-
-			assert_noop!(Identity::add_sub(Origin::signed(10), 20, data(1)), Error::<Test>::NoIdentity);
-
-			assert_ok!(Identity::set_identity(Origin::signed(10), ten()));
-
-			// first sub account
-			assert_ok!(Identity::add_sub(Origin::signed(10), 1, data(1)));
-			assert_eq!(SuperOf::<Test>::get(1), Some((10, data(1))));
-			assert_eq!(Balances::free_balance(10), 80);
-
-			// second sub account
-			assert_ok!(Identity::add_sub(Origin::signed(10), 2, data(2)));
-			assert_eq!(SuperOf::<Test>::get(1), Some((10, data(1))));
-			assert_eq!(SuperOf::<Test>::get(2), Some((10, data(2))));
-			assert_eq!(Balances::free_balance(10), 70);
-
-			// third sub account is too many
-			assert_noop!(Identity::add_sub(Origin::signed(10), 3, data(3)), Error::<Test>::TooManySubAccounts);
-
-			// rename first sub account
-			assert_ok!(Identity::rename_sub(Origin::signed(10), 1, data(11)));
-			assert_eq!(SuperOf::<Test>::get(1), Some((10, data(11))));
-			assert_eq!(SuperOf::<Test>::get(2), Some((10, data(2))));
-			assert_eq!(Balances::free_balance(10), 70);
-
-			// remove first sub account
-			assert_ok!(Identity::remove_sub(Origin::signed(10), 1));
-			assert_eq!(SuperOf::<Test>::get(1), None);
-			assert_eq!(SuperOf::<Test>::get(2), Some((10, data(2))));
-			assert_eq!(Balances::free_balance(10), 80);
-
-			// add third sub account
-			assert_ok!(Identity::add_sub(Origin::signed(10), 3, data(3)));
-			assert_eq!(SuperOf::<Test>::get(1), None);
-			assert_eq!(SuperOf::<Test>::get(2), Some((10, data(2))));
-			assert_eq!(SuperOf::<Test>::get(3), Some((10, data(3))));
-			assert_eq!(Balances::free_balance(10), 70);
-		});
-	}
-
-	#[test]
-	fn resolving_subaccount_ownership_works() {
-		new_test_ext().execute_with(|| {
-			let data = |x| Data::Raw(vec![x; 1]);
-
-			assert_ok!(Identity::set_identity(Origin::signed(10), ten()));
-			assert_ok!(Identity::set_identity(Origin::signed(20), twenty()));
-
-			// 10 claims 1 as a subaccount
-			assert_ok!(Identity::add_sub(Origin::signed(10), 1, data(1)));
-			assert_eq!(Balances::free_balance(1), 10);
-			assert_eq!(Balances::free_balance(10), 80);
-			assert_eq!(Balances::reserved_balance(10), 20);
-			// 20 cannot claim 1 now
-			assert_noop!(Identity::add_sub(Origin::signed(20), 1, data(1)), Error::<Test>::AlreadyClaimed);
-			// 1 wants to be with 20 so it quits from 10
-			assert_ok!(Identity::quit_sub(Origin::signed(1)));
-			// 1 gets the 10 that 10 paid.
-			assert_eq!(Balances::free_balance(1), 20);
-			assert_eq!(Balances::free_balance(10), 80);
-			assert_eq!(Balances::reserved_balance(10), 10);
-			// 20 can claim 1 now
-			assert_ok!(Identity::add_sub(Origin::signed(20), 1, data(1)));
-		});
-	}
-
-	#[test]
-	fn trailing_zeros_decodes_into_default_data() {
-		let encoded = Data::Raw(b"Hello".to_vec()).encode();
-		assert!(<(Data, Data)>::decode(&mut &encoded[..]).is_err());
-		let input = &mut &encoded[..];
-		let (a, b) = <(Data, Data)>::decode(&mut AppendZerosInput::new(input)).unwrap();
-		assert_eq!(a, Data::Raw(b"Hello".to_vec()));
-		assert_eq!(b, Data::None);
-	}
-
-	#[test]
-	fn adding_registrar_should_work() {
-		new_test_ext().execute_with(|| {
-			assert_ok!(Identity::add_registrar(Origin::signed(1), 3));
-			assert_ok!(Identity::set_fee(Origin::signed(3), 0, 10));
-			let fields = IdentityFields(IdentityField::Display | IdentityField::Legal);
-			assert_ok!(Identity::set_fields(Origin::signed(3), 0, fields));
-			assert_eq!(Identity::registrars(), vec![
-				Some(RegistrarInfo { account: 3, fee: 10, fields })
-			]);
-		});
-	}
-
-	#[test]
-	fn amount_of_registrars_is_limited() {
-		new_test_ext().execute_with(|| {
-			for i in 1..MaxRegistrars::get() + 1 {
-				assert_ok!(Identity::add_registrar(Origin::signed(1), i as u64));
-			}
-			let last_registrar = MaxRegistrars::get() as u64 + 1;
-			assert_noop!(
-				Identity::add_registrar(Origin::signed(1), last_registrar),
-				Error::<Test>::TooManyRegistrars
-			);
-		});
-	}
-
-	#[test]
-	fn registration_should_work() {
-		new_test_ext().execute_with(|| {
-			assert_ok!(Identity::add_registrar(Origin::signed(1), 3));
-			assert_ok!(Identity::set_fee(Origin::signed(3), 0, 10));
-			let mut three_fields = ten();
-			three_fields.additional.push(Default::default());
-			three_fields.additional.push(Default::default());
-			three_fields.additional.push(Default::default());
-			assert_noop!(
-				Identity::set_identity(Origin::signed(10), three_fields),
-				Error::<Test>::TooManyFields
-			);
-			assert_ok!(Identity::set_identity(Origin::signed(10), ten()));
-			assert_eq!(Identity::identity(10).unwrap().info, ten());
-			assert_eq!(Balances::free_balance(10), 90);
-			assert_ok!(Identity::clear_identity(Origin::signed(10)));
-			assert_eq!(Balances::free_balance(10), 100);
-			assert_noop!(Identity::clear_identity(Origin::signed(10)), Error::<Test>::NotNamed);
-		});
-	}
-
-	#[test]
-	fn uninvited_judgement_should_work() {
-		new_test_ext().execute_with(|| {
-			assert_noop!(
-				Identity::provide_judgement(Origin::signed(3), 0, 10, Judgement::Reasonable),
-				Error::<Test>::InvalidIndex
-			);
-
-			assert_ok!(Identity::add_registrar(Origin::signed(1), 3));
-			assert_noop!(
-				Identity::provide_judgement(Origin::signed(3), 0, 10, Judgement::Reasonable),
-				Error::<Test>::InvalidTarget
-			);
-
-			assert_ok!(Identity::set_identity(Origin::signed(10), ten()));
-			assert_noop!(
-				Identity::provide_judgement(Origin::signed(10), 0, 10, Judgement::Reasonable),
-				Error::<Test>::InvalidIndex
-			);
-			assert_noop!(
-				Identity::provide_judgement(Origin::signed(3), 0, 10, Judgement::FeePaid(1)),
-				Error::<Test>::InvalidJudgement
-			);
-
-			assert_ok!(Identity::provide_judgement(Origin::signed(3), 0, 10, Judgement::Reasonable));
-			assert_eq!(Identity::identity(10).unwrap().judgements, vec![(0, Judgement::Reasonable)]);
-		});
-	}
-
-	#[test]
-	fn clearing_judgement_should_work() {
-		new_test_ext().execute_with(|| {
-			assert_ok!(Identity::add_registrar(Origin::signed(1), 3));
-			assert_ok!(Identity::set_identity(Origin::signed(10), ten()));
-			assert_ok!(Identity::provide_judgement(Origin::signed(3), 0, 10, Judgement::Reasonable));
-			assert_ok!(Identity::clear_identity(Origin::signed(10)));
-			assert_eq!(Identity::identity(10), None);
-		});
-	}
-
-	#[test]
-	fn killing_slashing_should_work() {
-		new_test_ext().execute_with(|| {
-			assert_ok!(Identity::set_identity(Origin::signed(10), ten()));
-			assert_noop!(Identity::kill_identity(Origin::signed(1), 10), BadOrigin);
-			assert_ok!(Identity::kill_identity(Origin::signed(2), 10));
-			assert_eq!(Identity::identity(10), None);
-			assert_eq!(Balances::free_balance(10), 90);
-			assert_noop!(Identity::kill_identity(Origin::signed(2), 10), Error::<Test>::NotNamed);
-		});
-	}
-
-	#[test]
-	fn setting_subaccounts_should_work() {
-		new_test_ext().execute_with(|| {
-			let mut subs = vec![(20, Data::Raw(vec![40; 1]))];
-			assert_noop!(Identity::set_subs(Origin::signed(10), subs.clone()), Error::<Test>::NotFound);
-
-			assert_ok!(Identity::set_identity(Origin::signed(10), ten()));
-			assert_ok!(Identity::set_subs(Origin::signed(10), subs.clone()));
-			assert_eq!(Balances::free_balance(10), 80);
-			assert_eq!(Identity::subs_of(10), (10, vec![20]));
-			assert_eq!(Identity::super_of(20), Some((10, Data::Raw(vec![40; 1]))));
-
-			// push another item and re-set it.
-			subs.push((30, Data::Raw(vec![50; 1])));
-			assert_ok!(Identity::set_subs(Origin::signed(10), subs.clone()));
-			assert_eq!(Balances::free_balance(10), 70);
-			assert_eq!(Identity::subs_of(10), (20, vec![20, 30]));
-			assert_eq!(Identity::super_of(20), Some((10, Data::Raw(vec![40; 1]))));
-			assert_eq!(Identity::super_of(30), Some((10, Data::Raw(vec![50; 1]))));
-
-			// switch out one of the items and re-set.
-			subs[0] = (40, Data::Raw(vec![60; 1]));
-			assert_ok!(Identity::set_subs(Origin::signed(10), subs.clone()));
-			assert_eq!(Balances::free_balance(10), 70); // no change in the balance
-			assert_eq!(Identity::subs_of(10), (20, vec![40, 30]));
-			assert_eq!(Identity::super_of(20), None);
-			assert_eq!(Identity::super_of(30), Some((10, Data::Raw(vec![50; 1]))));
-			assert_eq!(Identity::super_of(40), Some((10, Data::Raw(vec![60; 1]))));
-
-			// clear
-			assert_ok!(Identity::set_subs(Origin::signed(10), vec![]));
-			assert_eq!(Balances::free_balance(10), 90);
-			assert_eq!(Identity::subs_of(10), (0, vec![]));
-			assert_eq!(Identity::super_of(30), None);
-			assert_eq!(Identity::super_of(40), None);
-
-			subs.push((20, Data::Raw(vec![40; 1])));
-			assert_noop!(Identity::set_subs(Origin::signed(10), subs.clone()), Error::<Test>::TooManySubAccounts);
-		});
-	}
-
-	#[test]
-	fn clearing_account_should_remove_subaccounts_and_refund() {
-		new_test_ext().execute_with(|| {
-			assert_ok!(Identity::set_identity(Origin::signed(10), ten()));
-			assert_ok!(Identity::set_subs(Origin::signed(10), vec![(20, Data::Raw(vec![40; 1]))]));
-			assert_ok!(Identity::clear_identity(Origin::signed(10)));
-			assert_eq!(Balances::free_balance(10), 100);
-			assert!(Identity::super_of(20).is_none());
-		});
-	}
-
-	#[test]
-	fn killing_account_should_remove_subaccounts_and_not_refund() {
-		new_test_ext().execute_with(|| {
-			assert_ok!(Identity::set_identity(Origin::signed(10), ten()));
-			assert_ok!(Identity::set_subs(Origin::signed(10), vec![(20, Data::Raw(vec![40; 1]))]));
-			assert_ok!(Identity::kill_identity(Origin::signed(2), 10));
-			assert_eq!(Balances::free_balance(10), 80);
-			assert!(Identity::super_of(20).is_none());
-		});
-	}
-
-	#[test]
-	fn cancelling_requested_judgement_should_work() {
-		new_test_ext().execute_with(|| {
-			assert_ok!(Identity::add_registrar(Origin::signed(1), 3));
-			assert_ok!(Identity::set_fee(Origin::signed(3), 0, 10));
-			assert_noop!(Identity::cancel_request(Origin::signed(10), 0), Error::<Test>::NoIdentity);
-			assert_ok!(Identity::set_identity(Origin::signed(10), ten()));
-			assert_ok!(Identity::request_judgement(Origin::signed(10), 0, 10));
-			assert_ok!(Identity::cancel_request(Origin::signed(10), 0));
-			assert_eq!(Balances::free_balance(10), 90);
-			assert_noop!(Identity::cancel_request(Origin::signed(10), 0), Error::<Test>::NotFound);
-
-			assert_ok!(Identity::provide_judgement(Origin::signed(3), 0, 10, Judgement::Reasonable));
-			assert_noop!(Identity::cancel_request(Origin::signed(10), 0), Error::<Test>::JudgementGiven);
-		});
-	}
-
-	#[test]
-	fn requesting_judgement_should_work() {
-		new_test_ext().execute_with(|| {
-			assert_ok!(Identity::add_registrar(Origin::signed(1), 3));
-			assert_ok!(Identity::set_fee(Origin::signed(3), 0, 10));
-			assert_ok!(Identity::set_identity(Origin::signed(10), ten()));
-			assert_noop!(Identity::request_judgement(Origin::signed(10), 0, 9), Error::<Test>::FeeChanged);
-			assert_ok!(Identity::request_judgement(Origin::signed(10), 0, 10));
-			// 10 for the judgement request, 10 for the identity.
-			assert_eq!(Balances::free_balance(10), 80);
-
-			// Re-requesting won't work as we already paid.
-			assert_noop!(Identity::request_judgement(Origin::signed(10), 0, 10), Error::<Test>::StickyJudgement);
-			assert_ok!(Identity::provide_judgement(Origin::signed(3), 0, 10, Judgement::Erroneous));
-			// Registrar got their payment now.
-			assert_eq!(Balances::free_balance(3), 20);
-
-			// Re-requesting still won't work as it's erroneous.
-			assert_noop!(Identity::request_judgement(Origin::signed(10), 0, 10), Error::<Test>::StickyJudgement);
-
-			// Requesting from a second registrar still works.
-			assert_ok!(Identity::add_registrar(Origin::signed(1), 4));
-			assert_ok!(Identity::request_judgement(Origin::signed(10), 1, 10));
-
-			// Re-requesting after the judgement has been reduced works.
-			assert_ok!(Identity::provide_judgement(Origin::signed(3), 0, 10, Judgement::OutOfDate));
-			assert_ok!(Identity::request_judgement(Origin::signed(10), 0, 10));
-		});
-	}
-
-	#[test]
-	fn field_deposit_should_work() {
-		new_test_ext().execute_with(|| {
-			assert_ok!(Identity::add_registrar(Origin::signed(1), 3));
-			assert_ok!(Identity::set_fee(Origin::signed(3), 0, 10));
-			assert_ok!(Identity::set_identity(Origin::signed(10), IdentityInfo {
-				additional: vec![
-					(Data::Raw(b"number".to_vec()), Data::Raw(10u32.encode())),
-					(Data::Raw(b"text".to_vec()), Data::Raw(b"10".to_vec())),
-				], .. Default::default()
-			}));
-			assert_eq!(Balances::free_balance(10), 70);
-		});
-	}
-
-	#[test]
-	fn setting_account_id_should_work() {
-		new_test_ext().execute_with(|| {
-			assert_ok!(Identity::add_registrar(Origin::signed(1), 3));
-			// account 4 cannot change the first registrar's identity since it's owned by 3.
-			assert_noop!(Identity::set_account_id(Origin::signed(4), 0, 3), Error::<Test>::InvalidIndex);
-			// account 3 can, because that's the registrar's current account.
-			assert_ok!(Identity::set_account_id(Origin::signed(3), 0, 4));
-			// account 4 can now, because that's their new ID.
-			assert_ok!(Identity::set_account_id(Origin::signed(4), 0, 3));
-		});
-	}
-=======
->>>>>>> f778556b
-}+}
