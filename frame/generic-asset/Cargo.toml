--- conflicted
+++ resolved
@@ -14,17 +14,10 @@
 [dependencies]
 serde = { version = "1.0.101", optional = true }
 codec = { package = "parity-scale-codec", version = "1.3.1", default-features = false, features = ["derive"] }
-<<<<<<< HEAD
-sp-std = { version = "2.0.0-rc3", default-features = false, path = "../../primitives/std" }
-sp-runtime = { version = "2.0.0-rc3", default-features = false, path = "../../primitives/runtime" }
-frame-support = { version = "2.0.0-rc3", default-features = false, path = "../support" }
-frame-system = { version = "2.0.0-rc3", default-features = false, path = "../system" }
-=======
 sp-std = { version = "2.0.0-rc4", default-features = false, path = "../../primitives/std" }
 sp-runtime = { version = "2.0.0-rc4", default-features = false, path = "../../primitives/runtime" }
 frame-support = { version = "2.0.0-rc4", default-features = false, path = "../support" }
 frame-system = { version = "2.0.0-rc4", default-features = false, path = "../system" }
->>>>>>> 60e3a693
 
 [dev-dependencies]
 sp-io ={ version = "2.0.0-rc4", path = "../../primitives/io" }
