// This file is part of Substrate.

// Copyright (C) 2017-2020 Parity Technologies (UK) Ltd.
// SPDX-License-Identifier: Apache-2.0

// Licensed under the Apache License, Version 2.0 (the "License");
// you may not use this file except in compliance with the License.
// You may obtain a copy of the License at
//
// 	http://www.apache.org/licenses/LICENSE-2.0
//
// Unless required by applicable law or agreed to in writing, software
// distributed under the License is distributed on an "AS IS" BASIS,
// WITHOUT WARRANTIES OR CONDITIONS OF ANY KIND, either express or implied.
// See the License for the specific language governing permissions and
// limitations under the License.

use crate::{Trait, Module};
use codec::{Encode, Decode};
use sp_runtime::{
	traits::{SignedExtension, DispatchInfoOf, Dispatchable, PostDispatchInfoOf, Printable},
	transaction_validity::{
		ValidTransaction, TransactionValidityError, InvalidTransaction, TransactionValidity,
		TransactionPriority,
	},
	DispatchResult,
};
use frame_support::{
	traits::{Get},
	weights::{PostDispatchInfo, DispatchInfo, DispatchClass, priority::FrameTransactionPriority},
	StorageValue,
};

/// Block resource (weight) limit check.
#[derive(Encode, Decode, Clone, Eq, PartialEq, Default)]
pub struct CheckWeight<T: Trait + Send + Sync>(sp_std::marker::PhantomData<T>);

impl<T: Trait + Send + Sync> CheckWeight<T> where
	T::Call: Dispatchable<Info=DispatchInfo, PostInfo=PostDispatchInfo>
{
	/// Checks if the current extrinsic does not exceed the maximum weight a single extrinsic
	/// with given `DispatchClass` can have.
	fn check_extrinsic_weight(
		info: &DispatchInfoOf<T::Call>,
	) -> Result<(), TransactionValidityError> {
		let max = T::BlockWeights::get().get(info.class).max_extrinsic;
		match max {
			Some(max) if info.weight > max => {
				Err(InvalidTransaction::ExhaustsResources.into())
			},
			_ => Ok(()),
		}
	}

	/// Checks if the current extrinsic can fit into the block with respect to block weight limits.
	///
	/// Upon successes, it returns the new block weight as a `Result`.
	fn check_block_weight(
		info: &DispatchInfoOf<T::Call>,
	) -> Result<crate::ConsumedWeight, TransactionValidityError> {
		let weights = T::BlockWeights::get();
		let mut all_weight = Module::<T>::block_weight();
		let extrinsic_weight = info.weight.saturating_add(weights.get(info.class).base_extrinsic);

		if let Some(max) = weights.get(info.class).max_total {
			all_weight.checked_add(extrinsic_weight, info.class)
				.map_err(|_| InvalidTransaction::ExhaustsResources)?;
			let per_class = *all_weight.get(info.class);

			// Class allowance exceeded
			if per_class > max {
				return Err(InvalidTransaction::ExhaustsResources.into());
			}

			// Total block weight exceeded.
			if all_weight.total() > weights.max_block {
				// Check if we can use reserved pool though.
				match weights.get(info.class).reserved {
					Some(reserved) if per_class > reserved => {
						return Err(InvalidTransaction::ExhaustsResources.into());
					}
					_ => {},
				}
			}
		} else {
			all_weight.add(extrinsic_weight, info.class);
		}

		Ok(all_weight)
	}

	/// Checks if the current extrinsic can fit into the block with respect to block length limits.
	///
	/// Upon successes, it returns the new block length as a `Result`.
	fn check_block_length(
		info: &DispatchInfoOf<T::Call>,
		len: usize,
	) -> Result<u32, TransactionValidityError> {
		let length_limit = T::BlockLength::get();
		let current_len = Module::<T>::all_extrinsics_len();
		let added_len = len as u32;
		let next_len = current_len.saturating_add(added_len);
		if next_len > *length_limit.max.get(info.class) {
			Err(InvalidTransaction::ExhaustsResources.into())
		} else {
			Ok(next_len)
		}
	}

<<<<<<< HEAD
	/// Get the priority of an extrinsic denoted by `info`.
=======
	/// get the priority of an extrinsic denoted by `info`.
	///
	/// Operational transaction will be given a fixed initial amount to be fairly distinguished from
	/// the normal ones.
>>>>>>> f778556b
	fn get_priority(info: &DispatchInfoOf<T::Call>) -> TransactionPriority {
		match info.class {
			// Normal transaction.
			DispatchClass::Normal =>
				FrameTransactionPriority::Normal(info.weight.into()).into(),
			// Don't use up the whole priority space, to allow things like `tip` to be taken into
			// account as well.
			DispatchClass::Operational =>
				FrameTransactionPriority::Operational(info.weight.into()).into(),
			// Mandatory extrinsics are only for inherents; never transactions.
			DispatchClass::Mandatory => TransactionPriority::min_value(),
		}
	}

	/// Creates new `SignedExtension` to check weight of the extrinsic.
	pub fn new() -> Self {
		Self(Default::default())
	}

	/// Do the pre-dispatch checks. This can be applied to both signed and unsigned.
	///
	/// It checks and notes the new weight and length.
	fn do_pre_dispatch(
		info: &DispatchInfoOf<T::Call>,
		len: usize,
	) -> Result<(), TransactionValidityError> {
		let next_len = Self::check_block_length(info, len)?;
		let next_weight = Self::check_block_weight(info)?;
		Self::check_extrinsic_weight(info)?;

		crate::AllExtrinsicsLen::put(next_len);
		crate::BlockWeight::put(next_weight);
		Ok(())
	}

	/// Do the validate checks. This can be applied to both signed and unsigned.
	///
	/// It only checks that the block weight and length limit will not exceed.
	fn do_validate(
		info: &DispatchInfoOf<T::Call>,
		len: usize,
	) -> TransactionValidity {
		// ignore the next length. If they return `Ok`, then it is below the limit.
		let _ = Self::check_block_length(info, len)?;
		// during validation we skip block limit check. Since the `validate_transaction`
		// call runs on an empty block anyway, by this we prevent `on_initialize` weight
		// consumption from causing false negatives.
		Self::check_extrinsic_weight(info)?;

		Ok(ValidTransaction { priority: Self::get_priority(info), ..Default::default() })
	}
}

impl<T: Trait + Send + Sync> SignedExtension for CheckWeight<T> where
	T::Call: Dispatchable<Info=DispatchInfo, PostInfo=PostDispatchInfo>
{
	type AccountId = T::AccountId;
	type Call = T::Call;
	type AdditionalSigned = ();
	type Pre = ();
	const IDENTIFIER: &'static str = "CheckWeight";

	fn additional_signed(&self) -> sp_std::result::Result<(), TransactionValidityError> { Ok(()) }

	fn pre_dispatch(
		self,
		_who: &Self::AccountId,
		_call: &Self::Call,
		info: &DispatchInfoOf<Self::Call>,
		len: usize,
	) -> Result<(), TransactionValidityError> {
		if info.class == DispatchClass::Mandatory {
			Err(InvalidTransaction::MandatoryDispatch)?
		}
		Self::do_pre_dispatch(info, len)
	}

	fn validate(
		&self,
		_who: &Self::AccountId,
		_call: &Self::Call,
		info: &DispatchInfoOf<Self::Call>,
		len: usize,
	) -> TransactionValidity {
		if info.class == DispatchClass::Mandatory {
			Err(InvalidTransaction::MandatoryDispatch)?
		}
		Self::do_validate(info, len)
	}

	fn pre_dispatch_unsigned(
		_call: &Self::Call,
		info: &DispatchInfoOf<Self::Call>,
		len: usize,
	) -> Result<(), TransactionValidityError> {
		Self::do_pre_dispatch(info, len)
	}

	fn validate_unsigned(
		_call: &Self::Call,
		info: &DispatchInfoOf<Self::Call>,
		len: usize,
	) -> TransactionValidity {
		Self::do_validate(info, len)
	}

	fn post_dispatch(
		_pre: Self::Pre,
		info: &DispatchInfoOf<Self::Call>,
		post_info: &PostDispatchInfoOf<Self::Call>,
		_len: usize,
		result: &DispatchResult,
	) -> Result<(), TransactionValidityError> {
		// Since mandatory dispatched do not get validated for being overweight, we are sensitive
		// to them actually being useful. Block producers are thus not allowed to include mandatory
		// extrinsics that result in error.
		if let (DispatchClass::Mandatory, Err(e)) = (info.class, result) {
			"Bad mandatory".print();
			e.print();

			Err(InvalidTransaction::BadMandatory)?
		}

		let unspent = post_info.calc_unspent(info);
		if unspent > 0 {
			crate::BlockWeight::mutate(|current_weight| {
				current_weight.sub(unspent, info.class);
			})
		}

		Ok(())
	}
}

impl<T: Trait + Send + Sync> sp_std::fmt::Debug for CheckWeight<T> {
	#[cfg(feature = "std")]
	fn fmt(&self, f: &mut sp_std::fmt::Formatter) -> sp_std::fmt::Result {
		write!(f, "CheckWeight")
	}

	#[cfg(not(feature = "std"))]
	fn fmt(&self, _: &mut sp_std::fmt::Formatter) -> sp_std::fmt::Result {
		Ok(())
	}
}

#[cfg(test)]
mod tests {
	use super::*;
	use crate::{BlockWeight, AllExtrinsicsLen};
	use crate::mock::{Test, CALL, new_test_ext, System};
	use sp_std::marker::PhantomData;
	use frame_support::{assert_ok, assert_noop};
	use frame_support::weights::{Weight, Pays};

	fn normal_weight_limit() -> Weight {
		Test::block_weights().get(DispatchClass::Normal).max_total
			.unwrap_or_else(|| Test::block_weights().max_block)
	}

	fn block_weight_limit() -> Weight {
		Test::block_weights().max_block
	}

	fn normal_length_limit() -> u32 {
		*<Test as Trait>::BlockLength::get().max.get(DispatchClass::Normal)
	}

	#[test]
	fn mandatory_extrinsic_doesnt_care_about_limits() {
		fn check(call: impl FnOnce(&DispatchInfo, usize)) {
			new_test_ext().execute_with(|| {
				let max = DispatchInfo {
					weight: Weight::max_value(),
					class: DispatchClass::Mandatory,
					..Default::default()
				};
				let len = 0_usize;

				call(&max, len);
			});
		}

		check(|max, len| {
			assert_ok!(CheckWeight::<Test>::do_pre_dispatch(max, len));
			assert_eq!(System::block_weight().total(), Weight::max_value());
			assert!(System::block_weight().total() > block_weight_limit());
		});
		check(|max, len| {
			assert_ok!(CheckWeight::<Test>::do_validate(max, len));
		});
	}

	#[test]
	fn normal_extrinsic_limited_by_maximum_extrinsic_weight() {
		new_test_ext().execute_with(|| {
			let max = DispatchInfo {
				weight: Test::block_weights().get(DispatchClass::Normal).max_extrinsic.unwrap() + 1,
				class: DispatchClass::Normal,
				..Default::default()
			};
			let len = 0_usize;

			assert_noop!(
				CheckWeight::<Test>::do_validate(&max, len),
				InvalidTransaction::ExhaustsResources
			);
		});
	}

	#[test]
	fn operational_extrinsic_limited_by_operational_space_limit() {
		new_test_ext().execute_with(|| {
			let weights = Test::block_weights();
			let operational_limit = weights.get(DispatchClass::Operational).max_total
				.unwrap_or_else(|| weights.max_block);
			let base_weight = weights.get(DispatchClass::Normal).base_extrinsic;

			let weight = operational_limit - base_weight;
			let okay = DispatchInfo {
				weight,
				class: DispatchClass::Operational,
				..Default::default()
			};
			let max = DispatchInfo {
				weight: weight + 1,
				class: DispatchClass::Operational,
				..Default::default()
			};
			let len = 0_usize;

			assert_eq!(
				CheckWeight::<Test>::do_validate(&okay, len),
				Ok(ValidTransaction {
					priority: CheckWeight::<Test>::get_priority(&okay),
					..Default::default()
				})
			);
			assert_noop!(
				CheckWeight::<Test>::do_validate(&max, len),
				InvalidTransaction::ExhaustsResources
			);
		});
	}

	#[test]
	fn register_extra_weight_unchecked_doesnt_care_about_limits() {
		new_test_ext().execute_with(|| {
			System::register_extra_weight_unchecked(Weight::max_value(), DispatchClass::Normal);
			assert_eq!(System::block_weight().total(), Weight::max_value());
			assert!(System::block_weight().total() > block_weight_limit());
		});
	}

	#[test]
	fn full_block_with_normal_and_operational() {
		new_test_ext().execute_with(|| {
			// Max block is 1024
			// Max normal is 768 (75%)
			// 10 is taken for block execution weight
			// So normal extrinsic can be 758 weight (-5 for base extrinsic weight)
			// And Operational can be 256 to produce a full block (-5 for base)
			let max_normal = DispatchInfo { weight: 753, ..Default::default() };
			let rest_operational = DispatchInfo { weight: 251, class: DispatchClass::Operational, ..Default::default() };

			let len = 0_usize;

			assert_ok!(CheckWeight::<Test>::do_pre_dispatch(&max_normal, len));
			assert_eq!(System::block_weight().total(), 768);
			assert_ok!(CheckWeight::<Test>::do_pre_dispatch(&rest_operational, len));
			assert_eq!(block_weight_limit(), 1024);
			assert_eq!(System::block_weight().total(), block_weight_limit());
			// Checking single extrinsic should not take current block weight into account.
			assert_eq!(CheckWeight::<Test>::check_extrinsic_weight(&rest_operational), Ok(()));
		});
	}

	#[test]
	fn dispatch_order_does_not_effect_weight_logic() {
		new_test_ext().execute_with(|| {
			// We switch the order of `full_block_with_normal_and_operational`
			let max_normal = DispatchInfo { weight: 753, ..Default::default() };
			let rest_operational = DispatchInfo { weight: 251, class: DispatchClass::Operational, ..Default::default() };

			let len = 0_usize;

			assert_ok!(CheckWeight::<Test>::do_pre_dispatch(&rest_operational, len));
			// Extra 15 here from block execution + base extrinsic weight
			assert_eq!(System::block_weight().total(), 266);
			assert_ok!(CheckWeight::<Test>::do_pre_dispatch(&max_normal, len));
			assert_eq!(block_weight_limit(), 1024);
			assert_eq!(System::block_weight().total(), block_weight_limit());
		});
	}

	#[test]
	fn operational_works_on_full_block() {
		new_test_ext().execute_with(|| {
			// An on_initialize takes up the whole block! (Every time!)
			System::register_extra_weight_unchecked(Weight::max_value(), DispatchClass::Mandatory);
			let dispatch_normal = DispatchInfo { weight: 251, class: DispatchClass::Normal, ..Default::default() };
			let dispatch_operational = DispatchInfo { weight: 251, class: DispatchClass::Operational, ..Default::default() };
			let len = 0_usize;

			assert_noop!(
				CheckWeight::<Test>::do_pre_dispatch(&dispatch_normal, len),
				InvalidTransaction::ExhaustsResources
			);
			// Thank goodness we can still do an operational transaction to possibly save the blockchain.
			assert_ok!(CheckWeight::<Test>::do_pre_dispatch(&dispatch_operational, len));
			// Not too much though
			assert_noop!(
				CheckWeight::<Test>::do_pre_dispatch(&dispatch_operational, len),
				InvalidTransaction::ExhaustsResources
			);
			// Even with full block, validity of single transaction should be correct.
			assert_eq!(CheckWeight::<Test>::check_extrinsic_weight(&dispatch_operational), Ok(()));
		});
	}

	#[test]
	fn signed_ext_check_weight_works_operational_tx() {
		new_test_ext().execute_with(|| {
			let normal = DispatchInfo { weight: 100, ..Default::default() };
			let op = DispatchInfo { weight: 100, class: DispatchClass::Operational, pays_fee: Pays::Yes };
			let len = 0_usize;
			let normal_limit = normal_weight_limit();

			// given almost full block
			BlockWeight::mutate(|current_weight| {
				current_weight.set(normal_limit, DispatchClass::Normal)
			});
			// will not fit.
			assert!(CheckWeight::<Test>(PhantomData).pre_dispatch(&1, CALL, &normal, len).is_err());
			// will fit.
			assert!(CheckWeight::<Test>(PhantomData).pre_dispatch(&1, CALL, &op, len).is_ok());

			// likewise for length limit.
			let len = 100_usize;
			AllExtrinsicsLen::put(normal_length_limit());
			assert!(CheckWeight::<Test>(PhantomData).pre_dispatch(&1, CALL, &normal, len).is_err());
			assert!(CheckWeight::<Test>(PhantomData).pre_dispatch(&1, CALL, &op, len).is_ok());
		})
	}

	#[test]
	fn signed_ext_check_weight_works() {
		new_test_ext().execute_with(|| {
			let normal = DispatchInfo { weight: 100, class: DispatchClass::Normal, pays_fee: Pays::Yes };
			let op = DispatchInfo { weight: 100, class: DispatchClass::Operational, pays_fee: Pays::Yes };
			let len = 0_usize;

			let priority = CheckWeight::<Test>(PhantomData)
				.validate(&1, CALL, &normal, len)
				.unwrap()
				.priority;
			assert_eq!(priority, 100);

			let priority = CheckWeight::<Test>(PhantomData)
				.validate(&1, CALL, &op, len)
				.unwrap()
				.priority;
			assert_eq!(priority, frame_support::weights::priority::LIMIT + 100);
		})
	}

	#[test]
	fn signed_ext_check_weight_block_size_works() {
		new_test_ext().execute_with(|| {
			let normal = DispatchInfo::default();
			let normal_limit = normal_weight_limit() as usize;
			let reset_check_weight = |tx, s, f| {
				AllExtrinsicsLen::put(0);
				let r = CheckWeight::<Test>(PhantomData).pre_dispatch(&1, CALL, tx, s);
				if f { assert!(r.is_err()) } else { assert!(r.is_ok()) }
			};

			reset_check_weight(&normal, normal_limit - 1, false);
			reset_check_weight(&normal, normal_limit, false);
			reset_check_weight(&normal, normal_limit + 1, true);

			// Operational ones don't have this limit.
			let op = DispatchInfo { weight: 0, class: DispatchClass::Operational, pays_fee: Pays::Yes };
			reset_check_weight(&op, normal_limit, false);
			reset_check_weight(&op, normal_limit + 100, false);
			reset_check_weight(&op, 1024, false);
			reset_check_weight(&op, 1025, true);
		})
	}


	#[test]
	fn signed_ext_check_weight_works_normal_tx() {
		new_test_ext().execute_with(|| {
			let normal_limit = normal_weight_limit();
			let small = DispatchInfo { weight: 100, ..Default::default() };
			let base_extrinsic = Test::block_weights().get(DispatchClass::Normal).base_extrinsic;
			let medium = DispatchInfo {
				weight: normal_limit - base_extrinsic,
				..Default::default()
			};
			let big = DispatchInfo {
				weight: normal_limit - base_extrinsic + 1,
				..Default::default()
			};
			let len = 0_usize;

			let reset_check_weight = |i, f, s| {
				BlockWeight::mutate(|current_weight| {
					current_weight.set(s, DispatchClass::Normal)
				});
				let r = CheckWeight::<Test>(PhantomData).pre_dispatch(&1, CALL, i, len);
				if f { assert!(r.is_err()) } else { assert!(r.is_ok()) }
			};

			reset_check_weight(&small, false, 0);
			reset_check_weight(&medium, false, 0);
			reset_check_weight(&big, true, 1);
		})
	}

	#[test]
	fn signed_ext_check_weight_refund_works() {
		new_test_ext().execute_with(|| {
			// This is half of the max block weight
			let info = DispatchInfo { weight: 512, ..Default::default() };
			let post_info = PostDispatchInfo {
				actual_weight: Some(128),
				pays_fee: Default::default(),
			};
			let len = 0_usize;
			let base_extrinsic = Test::block_weights().get(DispatchClass::Normal).base_extrinsic;

			// We allow 75% for normal transaction, so we put 25% - extrinsic base weight
			BlockWeight::mutate(|current_weight| {
				current_weight.set(0, DispatchClass::Mandatory);
				current_weight.set(256 - base_extrinsic, DispatchClass::Normal);
			});

			let pre = CheckWeight::<Test>(PhantomData).pre_dispatch(&1, CALL, &info, len).unwrap();
			assert_eq!(BlockWeight::get().total(), info.weight + 256);

			assert!(
				CheckWeight::<Test>::post_dispatch(pre, &info, &post_info, len, &Ok(()))
				.is_ok()
			);
			assert_eq!(
				BlockWeight::get().total(),
				post_info.actual_weight.unwrap() + 256,
			);
		})
	}

	#[test]
	fn signed_ext_check_weight_actual_weight_higher_than_max_is_capped() {
		new_test_ext().execute_with(|| {
			let info = DispatchInfo { weight: 512, ..Default::default() };
			let post_info = PostDispatchInfo {
				actual_weight: Some(700),
				pays_fee: Default::default(),
			};
			let len = 0_usize;

			BlockWeight::mutate(|current_weight| {
				current_weight.set(0, DispatchClass::Mandatory);
				current_weight.set(128, DispatchClass::Normal);
			});

			let pre = CheckWeight::<Test>(PhantomData).pre_dispatch(&1, CALL, &info, len).unwrap();
			assert_eq!(
				BlockWeight::get().total(),
				info.weight + 128 + Test::block_weights().get(DispatchClass::Normal).base_extrinsic,
			);

			assert!(
				CheckWeight::<Test>::post_dispatch(pre, &info, &post_info, len, &Ok(()))
				.is_ok()
			);
			assert_eq!(
				BlockWeight::get().total(),
				info.weight + 128 + Test::block_weights().get(DispatchClass::Normal).base_extrinsic,
			);
		})
	}

	#[test]
	fn zero_weight_extrinsic_still_has_base_weight() {
		new_test_ext().execute_with(|| {
			let weights = Test::block_weights();
			let free = DispatchInfo { weight: 0, ..Default::default() };
			let len = 0_usize;

			// Initial weight from `weights.base_block`
			assert_eq!(
				System::block_weight().total(),
				weights.base_block
			);
			let r = CheckWeight::<Test>(PhantomData).pre_dispatch(&1, CALL, &free, len);
			assert!(r.is_ok());
			assert_eq!(
				System::block_weight().total(),
				weights.get(DispatchClass::Normal).base_extrinsic + weights.base_block
			);
		})
	}

	// Test to make sure normal & mandatory are tracked separately.
}<|MERGE_RESOLUTION|>--- conflicted
+++ resolved
@@ -107,14 +107,10 @@
 		}
 	}
 
-<<<<<<< HEAD
 	/// Get the priority of an extrinsic denoted by `info`.
-=======
-	/// get the priority of an extrinsic denoted by `info`.
 	///
 	/// Operational transaction will be given a fixed initial amount to be fairly distinguished from
 	/// the normal ones.
->>>>>>> f778556b
 	fn get_priority(info: &DispatchInfoOf<T::Call>) -> TransactionPriority {
 		match info.class {
 			// Normal transaction.
