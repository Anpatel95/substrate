// Copyright 2018-2020 Parity Technologies (UK) Ltd.
// This file is part of Substrate.

// Substrate is free software: you can redistribute it and/or modify
// it under the terms of the GNU General Public License as published by
// the Free Software Foundation, either version 3 of the License, or
// (at your option) any later version.

// Substrate is distributed in the hope that it will be useful,
// but WITHOUT ANY WARRANTY; without even the implied warranty of
// MERCHANTABILITY or FITNESS FOR A PARTICULAR PURPOSE.  See the
// GNU General Public License for more details.

// You should have received a copy of the GNU General Public License
// along with Substrate. If not, see <http://www.gnu.org/licenses/>.

//! This module provides a means for executing contracts
//! represented in wasm.

use crate::{CodeHash, Schedule, Trait};
use crate::wasm::env_def::FunctionImplProvider;
use crate::exec::Ext;
use crate::gas::GasMeter;

use sp_std::prelude::*;
use codec::{Encode, Decode};
use sp_sandbox;

#[macro_use]
mod env_def;
mod code_cache;
mod prepare;
mod runtime;

use self::runtime::{to_execution_result, Runtime};
use self::code_cache::load as load_code;
use pallet_contracts_primitives::ExecResult;

pub use self::code_cache::save as save_code;
#[cfg(feature = "runtime-benchmarks")]
pub use self::code_cache::save_raw as save_code_raw;
pub use self::runtime::ReturnCode;

/// A prepared wasm module ready for execution.
#[derive(Clone, Encode, Decode)]
pub struct PrefabWasmModule {
	/// Version of the schedule with which the code was instrumented.
	#[codec(compact)]
	schedule_version: u32,
	#[codec(compact)]
	initial: u32,
	#[codec(compact)]
	maximum: u32,
	/// This field is reserved for future evolution of format.
	///
	/// Basically, for now this field will be serialized as `None`. In the future
	/// we would be able to extend this structure with.
	_reserved: Option<()>,
	/// Code instrumented with the latest schedule.
	code: Vec<u8>,
}

/// Wasm executable loaded by `WasmLoader` and executed by `WasmVm`.
pub struct WasmExecutable {
	entrypoint_name: &'static str,
	prefab_module: PrefabWasmModule,
}

/// Loader which fetches `WasmExecutable` from the code cache.
pub struct WasmLoader<'a, T: Trait> {
	schedule: &'a Schedule<T>,
}

impl<'a, T: Trait> WasmLoader<'a, T> {
	pub fn new(schedule: &'a Schedule<T>) -> Self {
		WasmLoader { schedule }
	}
}

impl<'a, T: Trait> crate::exec::Loader<T> for WasmLoader<'a, T> {
	type Executable = WasmExecutable;

	fn load_init(&self, code_hash: &CodeHash<T>) -> Result<WasmExecutable, &'static str> {
		let prefab_module = load_code::<T>(code_hash, self.schedule)?;
		Ok(WasmExecutable {
			entrypoint_name: "deploy",
			prefab_module,
		})
	}
	fn load_main(&self, code_hash: &CodeHash<T>) -> Result<WasmExecutable, &'static str> {
		let prefab_module = load_code::<T>(code_hash, self.schedule)?;
		Ok(WasmExecutable {
			entrypoint_name: "call",
			prefab_module,
		})
	}
}

/// Implementation of `Vm` that takes `WasmExecutable` and executes it.
pub struct WasmVm<'a, T: Trait> {
	schedule: &'a Schedule<T>,
}

impl<'a, T: Trait> WasmVm<'a, T> {
	pub fn new(schedule: &'a Schedule<T>) -> Self {
		WasmVm { schedule }
	}
}

impl<'a, T: Trait> crate::exec::Vm<T> for WasmVm<'a, T> {
	type Executable = WasmExecutable;

	fn execute<E: Ext<T = T>>(
		&self,
		exec: &WasmExecutable,
		mut ext: E,
		input_data: Vec<u8>,
		gas_meter: &mut GasMeter<E::T>,
	) -> ExecResult {
		let memory =
			sp_sandbox::Memory::new(exec.prefab_module.initial, Some(exec.prefab_module.maximum))
				.unwrap_or_else(|_| {
				// unlike `.expect`, explicit panic preserves the source location.
				// Needed as we can't use `RUST_BACKTRACE` in here.
					panic!(
						"exec.prefab_module.initial can't be greater than exec.prefab_module.maximum;
						thus Memory::new must not fail;
						qed"
					)
				});

		let mut imports = sp_sandbox::EnvironmentDefinitionBuilder::new();
		imports.add_memory(self::prepare::IMPORT_MODULE_MEMORY, "memory", memory.clone());
		runtime::Env::impls(&mut |name, func_ptr| {
			imports.add_host_func(self::prepare::IMPORT_MODULE_FN, name, func_ptr);
		});

		let mut runtime = Runtime::new(
			&mut ext,
			input_data,
			&self.schedule,
			memory,
			gas_meter,
		);

		// Instantiate the instance from the instrumented module code and invoke the contract
		// entrypoint.
		let result = sp_sandbox::Instance::new(&exec.prefab_module.code, &imports, &mut runtime)
			.and_then(|mut instance| instance.invoke(exec.entrypoint_name, &[], &mut runtime));
		to_execution_result(runtime, result)
	}
}

#[cfg(test)]
mod tests {
	use super::*;
	use std::collections::HashMap;
	use sp_core::H256;
	use crate::exec::{Ext, StorageKey};
	use crate::gas::{Gas, GasMeter};
	use crate::tests::{Test, Call};
	use crate::wasm::prepare::prepare_contract;
	use crate::{CodeHash, BalanceOf, Error};
	use hex_literal::hex;
	use sp_runtime::DispatchError;
	use frame_support::weights::Weight;
<<<<<<< HEAD
	use assert_matches::assert_matches;
=======
	use pallet_contracts_primitives::{ExecReturnValue, ReturnFlags, ExecError, ErrorOrigin};
>>>>>>> d5464dd6

	const GAS_LIMIT: Gas = 10_000_000_000;

	#[derive(Debug, PartialEq, Eq)]
	struct DispatchEntry(Call);

	#[derive(Debug, PartialEq, Eq)]
	struct RestoreEntry {
		dest: u64,
		code_hash: H256,
		rent_allowance: u64,
		delta: Vec<StorageKey>,
	}

	#[derive(Debug, PartialEq, Eq)]
	struct InstantiateEntry {
		code_hash: H256,
		endowment: u64,
		data: Vec<u8>,
		gas_left: u64,
	}

	#[derive(Debug, PartialEq, Eq)]
	struct TerminationEntry {
		beneficiary: u64,
	}

	#[derive(Debug, PartialEq, Eq)]
	struct TransferEntry {
		to: u64,
		value: u64,
		data: Vec<u8>,
	}

	#[derive(Default)]
	pub struct MockExt {
		storage: HashMap<StorageKey, Vec<u8>>,
		rent_allowance: u64,
		instantiates: Vec<InstantiateEntry>,
		terminations: Vec<TerminationEntry>,
		transfers: Vec<TransferEntry>,
		restores: Vec<RestoreEntry>,
		// (topics, data)
		events: Vec<(Vec<H256>, Vec<u8>)>,
		next_account_id: u64,
	}

	impl Ext for MockExt {
		type T = Test;

		fn get_storage(&self, key: &StorageKey) -> Option<Vec<u8>> {
			self.storage.get(key).cloned()
		}
		fn set_storage(&mut self, key: StorageKey, value: Option<Vec<u8>>) {
			*self.storage.entry(key).or_insert(Vec::new()) = value.unwrap_or(Vec::new());
		}
		fn instantiate(
			&mut self,
			code_hash: &CodeHash<Test>,
			endowment: u64,
			gas_meter: &mut GasMeter<Test>,
			data: Vec<u8>,
		) -> Result<(u64, ExecReturnValue), ExecError> {
			self.instantiates.push(InstantiateEntry {
				code_hash: code_hash.clone(),
				endowment,
				data: data.to_vec(),
				gas_left: gas_meter.gas_left(),
			});
			let address = self.next_account_id;
			self.next_account_id += 1;

			Ok((
				address,
				ExecReturnValue {
					flags: ReturnFlags::empty(),
					data: Vec::new(),
				},
			))
		}
		fn transfer(
			&mut self,
			to: &u64,
			value: u64,
		) -> Result<(), DispatchError> {
			self.transfers.push(TransferEntry {
				to: *to,
				value,
				data: Vec::new(),
			});
			Ok(())
		}
		fn call(
			&mut self,
			to: &u64,
			value: u64,
			_gas_meter: &mut GasMeter<Test>,
			data: Vec<u8>,
		) -> ExecResult {
			self.transfers.push(TransferEntry {
				to: *to,
				value,
				data: data,
			});
			// Assume for now that it was just a plain transfer.
			// TODO: Add tests for different call outcomes.
			Ok(ExecReturnValue { flags: ReturnFlags::empty(), data: Vec::new() })
		}
		fn terminate(
			&mut self,
			beneficiary: &u64,
		) -> Result<(), DispatchError> {
			self.terminations.push(TerminationEntry {
				beneficiary: *beneficiary,
			});
			Ok(())
		}
		fn restore_to(
			&mut self,
			dest: u64,
			code_hash: H256,
			rent_allowance: u64,
			delta: Vec<StorageKey>,
		) -> Result<(), &'static str> {
			self.restores.push(RestoreEntry {
				dest,
				code_hash,
				rent_allowance,
				delta,
			});
			Ok(())
		}
		fn caller(&self) -> &u64 {
			&42
		}
		fn address(&self) -> &u64 {
			&69
		}
		fn balance(&self) -> u64 {
			228
		}
		fn value_transferred(&self) -> u64 {
			1337
		}

		fn now(&self) -> &u64 {
			&1111
		}

		fn minimum_balance(&self) -> u64 {
			666
		}

		fn tombstone_deposit(&self) -> u64 {
			16
		}

		fn random(&self, subject: &[u8]) -> H256 {
			H256::from_slice(subject)
		}

		fn deposit_event(&mut self, topics: Vec<H256>, data: Vec<u8>) {
			self.events.push((topics, data))
		}

		fn set_rent_allowance(&mut self, rent_allowance: u64) {
			self.rent_allowance = rent_allowance;
		}

		fn rent_allowance(&self) -> u64 {
			self.rent_allowance
		}

		fn block_number(&self) -> u64 { 121 }

		fn max_value_size(&self) -> u32 { 16_384 }

		fn get_weight_price(&self, weight: Weight) -> BalanceOf<Self::T> {
			BalanceOf::<Self::T>::from(1312_u32).saturating_mul(weight.into())
		}
	}

	impl Ext for &mut MockExt {
		type T = <MockExt as Ext>::T;

		fn get_storage(&self, key: &[u8; 32]) -> Option<Vec<u8>> {
			(**self).get_storage(key)
		}
		fn set_storage(&mut self, key: [u8; 32], value: Option<Vec<u8>>) {
			(**self).set_storage(key, value)
		}
		fn instantiate(
			&mut self,
			code: &CodeHash<Test>,
			value: u64,
			gas_meter: &mut GasMeter<Test>,
			input_data: Vec<u8>,
		) -> Result<(u64, ExecReturnValue), ExecError> {
			(**self).instantiate(code, value, gas_meter, input_data)
		}
		fn transfer(
			&mut self,
			to: &u64,
			value: u64,
		) -> Result<(), DispatchError> {
			(**self).transfer(to, value)
		}
		fn terminate(
			&mut self,
			beneficiary: &u64,
		) -> Result<(), DispatchError> {
			(**self).terminate(beneficiary)
		}
		fn call(
			&mut self,
			to: &u64,
			value: u64,
			gas_meter: &mut GasMeter<Test>,
			input_data: Vec<u8>,
		) -> ExecResult {
			(**self).call(to, value, gas_meter, input_data)
		}
		fn restore_to(
			&mut self,
			dest: u64,
			code_hash: H256,
			rent_allowance: u64,
			delta: Vec<StorageKey>,
		) -> Result<(), &'static str> {
			(**self).restore_to(
				dest,
				code_hash,
				rent_allowance,
				delta,
			)
		}
		fn caller(&self) -> &u64 {
			(**self).caller()
		}
		fn address(&self) -> &u64 {
			(**self).address()
		}
		fn balance(&self) -> u64 {
			(**self).balance()
		}
		fn value_transferred(&self) -> u64 {
			(**self).value_transferred()
		}
		fn now(&self) -> &u64 {
			(**self).now()
		}
		fn minimum_balance(&self) -> u64 {
			(**self).minimum_balance()
		}
		fn tombstone_deposit(&self) -> u64 {
			(**self).tombstone_deposit()
		}
		fn random(&self, subject: &[u8]) -> H256 {
			(**self).random(subject)
		}
		fn deposit_event(&mut self, topics: Vec<H256>, data: Vec<u8>) {
			(**self).deposit_event(topics, data)
		}
		fn set_rent_allowance(&mut self, rent_allowance: u64) {
			(**self).set_rent_allowance(rent_allowance)
		}
		fn rent_allowance(&self) -> u64 {
			(**self).rent_allowance()
		}
		fn block_number(&self) -> u64 {
			(**self).block_number()
		}
		fn max_value_size(&self) -> u32 {
			(**self).max_value_size()
		}
		fn get_weight_price(&self, weight: Weight) -> BalanceOf<Self::T> {
			(**self).get_weight_price(weight)
		}
	}

	fn execute<E: Ext>(
		wat: &str,
		input_data: Vec<u8>,
		ext: E,
		gas_meter: &mut GasMeter<E::T>,
	) -> ExecResult {
		use crate::exec::Vm;

		let wasm = wat::parse_str(wat).unwrap();
		let schedule = crate::Schedule::default();
		let prefab_module =
			prepare_contract::<super::runtime::Env, E::T>(&wasm, &schedule).unwrap();

		let exec = WasmExecutable {
			// Use a "call" convention.
			entrypoint_name: "call",
			prefab_module,
		};

		let cfg = Default::default();
		let vm = WasmVm::new(&cfg);

		vm.execute(&exec, ext, input_data, gas_meter)
	}

	const CODE_TRANSFER: &str = r#"
(module
	;; seal_transfer(
	;;    account_ptr: u32,
	;;    account_len: u32,
	;;    value_ptr: u32,
	;;    value_len: u32,
	;;) -> u32
	(import "seal0" "seal_transfer" (func $seal_transfer (param i32 i32 i32 i32) (result i32)))
	(import "env" "memory" (memory 1 1))
	(func (export "call")
		(drop
			(call $seal_transfer
				(i32.const 4)  ;; Pointer to "account" address.
				(i32.const 8)  ;; Length of "account" address.
				(i32.const 12) ;; Pointer to the buffer with value to transfer
				(i32.const 8)  ;; Length of the buffer with value to transfer.
			)
		)
	)
	(func (export "deploy"))

	;; Destination AccountId to transfer the funds.
	;; Represented by u64 (8 bytes long) in little endian.
	(data (i32.const 4) "\07\00\00\00\00\00\00\00")

	;; Amount of value to transfer.
	;; Represented by u64 (8 bytes long) in little endian.
	(data (i32.const 12) "\99\00\00\00\00\00\00\00")
)
"#;

	#[test]
	fn contract_transfer() {
		let mut mock_ext = MockExt::default();
		let _ = execute(
			CODE_TRANSFER,
			vec![],
			&mut mock_ext,
			&mut GasMeter::new(GAS_LIMIT),
		).unwrap();

		assert_eq!(
			&mock_ext.transfers,
			&[TransferEntry {
				to: 7,
				value: 153,
				data: Vec::new(),
			}]
		);
	}

	const CODE_CALL: &str = r#"
(module
	;; seal_call(
	;;    callee_ptr: u32,
	;;    callee_len: u32,
	;;    gas: u64,
	;;    value_ptr: u32,
	;;    value_len: u32,
	;;    input_data_ptr: u32,
	;;    input_data_len: u32,
	;;    output_ptr: u32,
	;;    output_len_ptr: u32
	;;) -> u32
	(import "seal0" "seal_call" (func $seal_call (param i32 i32 i64 i32 i32 i32 i32 i32 i32) (result i32)))
	(import "env" "memory" (memory 1 1))
	(func (export "call")
		(drop
			(call $seal_call
				(i32.const 4)  ;; Pointer to "callee" address.
				(i32.const 8)  ;; Length of "callee" address.
				(i64.const 0)  ;; How much gas to devote for the execution. 0 = all.
				(i32.const 12) ;; Pointer to the buffer with value to transfer
				(i32.const 8)  ;; Length of the buffer with value to transfer.
				(i32.const 20) ;; Pointer to input data buffer address
				(i32.const 4)  ;; Length of input data buffer
				(i32.const 4294967295) ;; u32 max value is the sentinel value: do not copy output
				(i32.const 0) ;; Length is ignored in this case
			)
		)
	)
	(func (export "deploy"))

	;; Destination AccountId to transfer the funds.
	;; Represented by u64 (8 bytes long) in little endian.
	(data (i32.const 4) "\09\00\00\00\00\00\00\00")
	;; Amount of value to transfer.
	;; Represented by u64 (8 bytes long) in little endian.
	(data (i32.const 12) "\06\00\00\00\00\00\00\00")

	(data (i32.const 20) "\01\02\03\04")
)
"#;

	#[test]
	fn contract_call() {
		let mut mock_ext = MockExt::default();
		let _ = execute(
			CODE_CALL,
			vec![],
			&mut mock_ext,
			&mut GasMeter::new(GAS_LIMIT),
		).unwrap();

		assert_eq!(
			&mock_ext.transfers,
			&[TransferEntry {
				to: 9,
				value: 6,
				data: vec![1, 2, 3, 4],
			}]
		);
	}

	const CODE_INSTANTIATE: &str = r#"
(module
	;; seal_instantiate(
	;;     code_ptr: u32,
	;;     code_len: u32,
	;;     gas: u64,
	;;     value_ptr: u32,
	;;     value_len: u32,
	;;     input_data_ptr: u32,
	;;     input_data_len: u32,
	;;     input_data_len: u32,
	;;     address_ptr: u32,
	;;     address_len_ptr: u32,
	;;     output_ptr: u32,
	;;     output_len_ptr: u32
	;; ) -> u32
	(import "seal0" "seal_instantiate" (func $seal_instantiate (param i32 i32 i64 i32 i32 i32 i32 i32 i32 i32 i32) (result i32)))
	(import "env" "memory" (memory 1 1))
	(func (export "call")
		(drop
			(call $seal_instantiate
				(i32.const 16)   ;; Pointer to `code_hash`
				(i32.const 32)   ;; Length of `code_hash`
				(i64.const 0)    ;; How much gas to devote for the execution. 0 = all.
				(i32.const 4)    ;; Pointer to the buffer with value to transfer
				(i32.const 8)    ;; Length of the buffer with value to transfer
				(i32.const 12)   ;; Pointer to input data buffer address
				(i32.const 4)    ;; Length of input data buffer
				(i32.const 4294967295) ;; u32 max value is the sentinel value: do not copy address
				(i32.const 0) ;; Length is ignored in this case
				(i32.const 4294967295) ;; u32 max value is the sentinel value: do not copy output
				(i32.const 0) ;; Length is ignored in this case
			)
		)
	)
	(func (export "deploy"))

	;; Amount of value to transfer.
	;; Represented by u64 (8 bytes long) in little endian.
	(data (i32.const 4) "\03\00\00\00\00\00\00\00")
	;; Input data to pass to the contract being instantiated.
	(data (i32.const 12) "\01\02\03\04")
	;; Hash of code.
	(data (i32.const 16)
		"\11\11\11\11\11\11\11\11\11\11\11\11\11\11\11\11"
		"\11\11\11\11\11\11\11\11\11\11\11\11\11\11\11\11"
	)
)
"#;

	#[test]
	fn contract_instantiate() {
		let mut mock_ext = MockExt::default();
		let _ = execute(
			CODE_INSTANTIATE,
			vec![],
			&mut mock_ext,
			&mut GasMeter::new(GAS_LIMIT),
		).unwrap();

		assert_matches!(
			&mock_ext.instantiates[..],
			[InstantiateEntry {
				code_hash,
				endowment: 3,
				data,
				gas_left: _,
			}] if code_hash == &[0x11; 32].into() && data == &vec![1, 2, 3, 4]
		);
	}

	const CODE_TERMINATE: &str = r#"
(module
	;; seal_terminate(
	;;     beneficiary_ptr: u32,
	;;     beneficiary_len: u32,
	;; )
	(import "seal0" "seal_terminate" (func $seal_terminate (param i32 i32)))
	(import "env" "memory" (memory 1 1))
	(func (export "call")
		(call $seal_terminate
			(i32.const 4)  ;; Pointer to "beneficiary" address.
			(i32.const 8)  ;; Length of "beneficiary" address.
		)
	)
	(func (export "deploy"))

	;; Beneficiary AccountId to transfer the funds.
	;; Represented by u64 (8 bytes long) in little endian.
	(data (i32.const 4) "\09\00\00\00\00\00\00\00")
)
"#;

	#[test]
	fn contract_terminate() {
		let mut mock_ext = MockExt::default();
		execute(
			CODE_TERMINATE,
			vec![],
			&mut mock_ext,
			&mut GasMeter::new(GAS_LIMIT),
		).unwrap();

		assert_eq!(
			&mock_ext.terminations,
			&[TerminationEntry {
				beneficiary: 0x09,
			}]
		);
	}

	const CODE_TRANSFER_LIMITED_GAS: &str = r#"
(module
	;; seal_call(
	;;    callee_ptr: u32,
	;;    callee_len: u32,
	;;    gas: u64,
	;;    value_ptr: u32,
	;;    value_len: u32,
	;;    input_data_ptr: u32,
	;;    input_data_len: u32,
	;;    output_ptr: u32,
	;;    output_len_ptr: u32
	;;) -> u32
	(import "seal0" "seal_call" (func $seal_call (param i32 i32 i64 i32 i32 i32 i32 i32 i32) (result i32)))
	(import "env" "memory" (memory 1 1))
	(func (export "call")
		(drop
			(call $seal_call
				(i32.const 4)  ;; Pointer to "callee" address.
				(i32.const 8)  ;; Length of "callee" address.
				(i64.const 228)  ;; How much gas to devote for the execution.
				(i32.const 12)  ;; Pointer to the buffer with value to transfer
				(i32.const 8)   ;; Length of the buffer with value to transfer.
				(i32.const 20)   ;; Pointer to input data buffer address
				(i32.const 4)   ;; Length of input data buffer
				(i32.const 4294967295) ;; u32 max value is the sentinel value: do not copy output
				(i32.const 0) ;; Length is ignored in this cas
			)
		)
	)
	(func (export "deploy"))

	;; Destination AccountId to transfer the funds.
	;; Represented by u64 (8 bytes long) in little endian.
	(data (i32.const 4) "\09\00\00\00\00\00\00\00")
	;; Amount of value to transfer.
	;; Represented by u64 (8 bytes long) in little endian.
	(data (i32.const 12) "\06\00\00\00\00\00\00\00")

	(data (i32.const 20) "\01\02\03\04")
)
"#;

	#[test]
	fn contract_call_limited_gas() {
		let mut mock_ext = MockExt::default();
		let _ = execute(
			&CODE_TRANSFER_LIMITED_GAS,
			vec![],
			&mut mock_ext,
			&mut GasMeter::new(GAS_LIMIT),
		).unwrap();

		assert_eq!(
			&mock_ext.transfers,
			&[TransferEntry {
				to: 9,
				value: 6,
				data: vec![1, 2, 3, 4],
			}]
		);
	}

	const CODE_GET_STORAGE: &str = r#"
(module
	(import "seal0" "seal_get_storage" (func $seal_get_storage (param i32 i32 i32) (result i32)))
	(import "seal0" "seal_return" (func $seal_return (param i32 i32 i32)))
	(import "env" "memory" (memory 1 1))

	;; [0, 32) key for get storage
	(data (i32.const 0)
		"\11\11\11\11\11\11\11\11\11\11\11\11\11\11\11\11"
		"\11\11\11\11\11\11\11\11\11\11\11\11\11\11\11\11"
	)

	;; [32, 36) buffer size = 128 bytes
	(data (i32.const 32) "\80")

	;; [36; inf) buffer where the result is copied

	(func $assert (param i32)
		(block $ok
			(br_if $ok
				(get_local 0)
			)
			(unreachable)
		)
	)

	(func (export "call")
		(local $buf_size i32)

		;; Load a storage value into contract memory.
		(call $assert
			(i32.eq
				(call $seal_get_storage
					(i32.const 0)		;; The pointer to the storage key to fetch
					(i32.const 36)		;; Pointer to the output buffer
					(i32.const 32)		;; Pointer to the size of the buffer
				)

				;; Return value 0 means that the value is found and there were
				;; no errors.
				(i32.const 0)
			)
		)

		;; Find out the size of the buffer
		(set_local $buf_size
			(i32.load (i32.const 32))
		)

		;; Return the contents of the buffer
		(call $seal_return
			(i32.const 0)
			(i32.const 36)
			(get_local $buf_size)
		)

		;; env:seal_return doesn't return, so this is effectively unreachable.
		(unreachable)
	)

	(func (export "deploy"))
)
"#;

	#[test]
	fn get_storage_puts_data_into_buf() {
		let mut mock_ext = MockExt::default();
		mock_ext
			.storage
			.insert([0x11; 32], [0x22; 32].to_vec());

		let output = execute(
			CODE_GET_STORAGE,
			vec![],
			mock_ext,
			&mut GasMeter::new(GAS_LIMIT),
		).unwrap();

		assert_eq!(output, ExecReturnValue { flags: ReturnFlags::empty(), data: [0x22; 32].to_vec() });
	}

	/// calls `seal_caller` and compares the result with the constant 42.
	const CODE_CALLER: &str = r#"
(module
	(import "seal0" "seal_caller" (func $seal_caller (param i32 i32)))
	(import "env" "memory" (memory 1 1))

	;; size of our buffer is 32 bytes
	(data (i32.const 32) "\20")

	(func $assert (param i32)
		(block $ok
			(br_if $ok
				(get_local 0)
			)
			(unreachable)
		)
	)

	(func (export "call")
		;; fill the buffer with the caller.
		(call $seal_caller (i32.const 0) (i32.const 32))

		;; assert len == 8
		(call $assert
			(i32.eq
				(i32.load (i32.const 32))
				(i32.const 8)
			)
		)

		;; assert that contents of the buffer is equal to the i64 value of 42.
		(call $assert
			(i64.eq
				(i64.load (i32.const 0))
				(i64.const 42)
			)
		)
	)

	(func (export "deploy"))
)
"#;

	#[test]
	fn caller() {
		let _ = execute(
			CODE_CALLER,
			vec![],
			MockExt::default(),
			&mut GasMeter::new(GAS_LIMIT),
		).unwrap();
	}

	/// calls `seal_address` and compares the result with the constant 69.
	const CODE_ADDRESS: &str = r#"
(module
	(import "seal0" "seal_address" (func $seal_address (param i32 i32)))
	(import "env" "memory" (memory 1 1))

	;; size of our buffer is 32 bytes
	(data (i32.const 32) "\20")

	(func $assert (param i32)
		(block $ok
			(br_if $ok
				(get_local 0)
			)
			(unreachable)
		)
	)

	(func (export "call")
		;; fill the buffer with the self address.
		(call $seal_address (i32.const 0) (i32.const 32))

		;; assert size == 8
		(call $assert
			(i32.eq
				(i32.load (i32.const 32))
				(i32.const 8)
			)
		)

		;; assert that contents of the buffer is equal to the i64 value of 69.
		(call $assert
			(i64.eq
				(i64.load (i32.const 0))
				(i64.const 69)
			)
		)
	)

	(func (export "deploy"))
)
"#;

	#[test]
	fn address() {
		let _ = execute(
			CODE_ADDRESS,
			vec![],
			MockExt::default(),
			&mut GasMeter::new(GAS_LIMIT),
		).unwrap();
	}

	const CODE_BALANCE: &str = r#"
(module
	(import "seal0" "seal_balance" (func $seal_balance (param i32 i32)))
	(import "env" "memory" (memory 1 1))

	;; size of our buffer is 32 bytes
	(data (i32.const 32) "\20")

	(func $assert (param i32)
		(block $ok
			(br_if $ok
				(get_local 0)
			)
			(unreachable)
		)
	)

	(func (export "call")
		;; This stores the balance in the buffer
		(call $seal_balance (i32.const 0) (i32.const 32))

		;; assert len == 8
		(call $assert
			(i32.eq
				(i32.load (i32.const 32))
				(i32.const 8)
			)
		)

		;; assert that contents of the buffer is equal to the i64 value of 228.
		(call $assert
			(i64.eq
				(i64.load (i32.const 0))
				(i64.const 228)
			)
		)
	)
	(func (export "deploy"))
)
"#;

	#[test]
	fn balance() {
		let mut gas_meter = GasMeter::new(GAS_LIMIT);
		let _ = execute(
			CODE_BALANCE,
			vec![],
			MockExt::default(),
			&mut gas_meter,
		).unwrap();
	}

	const CODE_GAS_PRICE: &str = r#"
(module
	(import "seal0" "seal_weight_to_fee" (func $seal_weight_to_fee (param i64 i32 i32)))
	(import "env" "memory" (memory 1 1))

	;; size of our buffer is 32 bytes
	(data (i32.const 32) "\20")

	(func $assert (param i32)
		(block $ok
			(br_if $ok
				(get_local 0)
			)
			(unreachable)
		)
	)

	(func (export "call")
		;; This stores the gas price in the buffer
		(call $seal_weight_to_fee (i64.const 2) (i32.const 0) (i32.const 32))

		;; assert len == 8
		(call $assert
			(i32.eq
				(i32.load (i32.const 32))
				(i32.const 8)
			)
		)

		;; assert that contents of the buffer is equal to the i64 value of 2 * 1312.
		(call $assert
			(i64.eq
				(i64.load (i32.const 0))
				(i64.const 2624)
			)
		)
	)
	(func (export "deploy"))
)
"#;

	#[test]
	fn gas_price() {
		let mut gas_meter = GasMeter::new(GAS_LIMIT);
		let _ = execute(
			CODE_GAS_PRICE,
			vec![],
			MockExt::default(),
			&mut gas_meter,
		).unwrap();
	}

	const CODE_GAS_LEFT: &str = r#"
(module
	(import "seal0" "seal_gas_left" (func $seal_gas_left (param i32 i32)))
	(import "seal0" "seal_return" (func $seal_return (param i32 i32 i32)))
	(import "env" "memory" (memory 1 1))

	;; size of our buffer is 32 bytes
	(data (i32.const 32) "\20")

	(func $assert (param i32)
		(block $ok
			(br_if $ok
				(get_local 0)
			)
			(unreachable)
		)
	)

	(func (export "call")
		;; This stores the gas left in the buffer
		(call $seal_gas_left (i32.const 0) (i32.const 32))

		;; assert len == 8
		(call $assert
			(i32.eq
				(i32.load (i32.const 32))
				(i32.const 8)
			)
		)

		;; return gas left
		(call $seal_return (i32.const 0) (i32.const 0) (i32.const 8))

		(unreachable)
	)
	(func (export "deploy"))
)
"#;

	#[test]
	fn gas_left() {
		let mut gas_meter = GasMeter::new(GAS_LIMIT);

		let output = execute(
			CODE_GAS_LEFT,
			vec![],
			MockExt::default(),
			&mut gas_meter,
		).unwrap();

		let gas_left = Gas::decode(&mut output.data.as_slice()).unwrap();
		assert!(gas_left < GAS_LIMIT, "gas_left must be less than initial");
		assert!(gas_left > gas_meter.gas_left(), "gas_left must be greater than final");
	}

	const CODE_VALUE_TRANSFERRED: &str = r#"
(module
	(import "seal0" "seal_value_transferred" (func $seal_value_transferred (param i32 i32)))
	(import "env" "memory" (memory 1 1))

	;; size of our buffer is 32 bytes
	(data (i32.const 32) "\20")

	(func $assert (param i32)
		(block $ok
			(br_if $ok
				(get_local 0)
			)
			(unreachable)
		)
	)

	(func (export "call")
		;; This stores the value transferred in the buffer
		(call $seal_value_transferred (i32.const 0) (i32.const 32))

		;; assert len == 8
		(call $assert
			(i32.eq
				(i32.load (i32.const 32))
				(i32.const 8)
			)
		)

		;; assert that contents of the buffer is equal to the i64 value of 1337.
		(call $assert
			(i64.eq
				(i64.load (i32.const 0))
				(i64.const 1337)
			)
		)
	)
	(func (export "deploy"))
)
"#;

	#[test]
	fn value_transferred() {
		let mut gas_meter = GasMeter::new(GAS_LIMIT);
		let _ = execute(
			CODE_VALUE_TRANSFERRED,
			vec![],
			MockExt::default(),
			&mut gas_meter,
		).unwrap();
	}

	const CODE_RETURN_FROM_START_FN: &str = r#"
(module
	(import "seal0" "seal_return" (func $seal_return (param i32 i32 i32)))
	(import "env" "memory" (memory 1 1))

	(start $start)
	(func $start
		(call $seal_return
			(i32.const 0)
			(i32.const 8)
			(i32.const 4)
		)
		(unreachable)
	)

	(func (export "call")
		(unreachable)
	)
	(func (export "deploy"))

	(data (i32.const 8) "\01\02\03\04")
)
"#;

	#[test]
	fn return_from_start_fn() {
		let output = execute(
			CODE_RETURN_FROM_START_FN,
			vec![],
			MockExt::default(),
			&mut GasMeter::new(GAS_LIMIT),
		).unwrap();

		assert_eq!(output, ExecReturnValue { flags: ReturnFlags::empty(), data: vec![1, 2, 3, 4] });
	}

	const CODE_TIMESTAMP_NOW: &str = r#"
(module
	(import "seal0" "seal_now" (func $seal_now (param i32 i32)))
	(import "env" "memory" (memory 1 1))

	;; size of our buffer is 32 bytes
	(data (i32.const 32) "\20")

	(func $assert (param i32)
		(block $ok
			(br_if $ok
				(get_local 0)
			)
			(unreachable)
		)
	)

	(func (export "call")
		;; This stores the block timestamp in the buffer
		(call $seal_now (i32.const 0) (i32.const 32))

		;; assert len == 8
		(call $assert
			(i32.eq
				(i32.load (i32.const 32))
				(i32.const 8)
			)
		)

		;; assert that contents of the buffer is equal to the i64 value of 1111.
		(call $assert
			(i64.eq
				(i64.load (i32.const 0))
				(i64.const 1111)
			)
		)
	)
	(func (export "deploy"))
)
"#;

	#[test]
	fn now() {
		let mut gas_meter = GasMeter::new(GAS_LIMIT);
		let _ = execute(
			CODE_TIMESTAMP_NOW,
			vec![],
			MockExt::default(),
			&mut gas_meter,
		).unwrap();
	}

	const CODE_MINIMUM_BALANCE: &str = r#"
(module
	(import "seal0" "seal_minimum_balance" (func $seal_minimum_balance (param i32 i32)))
	(import "env" "memory" (memory 1 1))

	;; size of our buffer is 32 bytes
	(data (i32.const 32) "\20")

	(func $assert (param i32)
		(block $ok
			(br_if $ok
				(get_local 0)
			)
			(unreachable)
		)
	)

	(func (export "call")
		(call $seal_minimum_balance (i32.const 0) (i32.const 32))

		;; assert len == 8
		(call $assert
			(i32.eq
				(i32.load (i32.const 32))
				(i32.const 8)
			)
		)

		;; assert that contents of the buffer is equal to the i64 value of 666.
		(call $assert
			(i64.eq
				(i64.load (i32.const 0))
				(i64.const 666)
			)
		)
	)
	(func (export "deploy"))
)
"#;

	#[test]
	fn minimum_balance() {
		let mut gas_meter = GasMeter::new(GAS_LIMIT);
		let _ = execute(
			CODE_MINIMUM_BALANCE,
			vec![],
			MockExt::default(),
			&mut gas_meter,
		).unwrap();
	}

	const CODE_TOMBSTONE_DEPOSIT: &str = r#"
(module
	(import "seal0" "seal_tombstone_deposit" (func $seal_tombstone_deposit (param i32 i32)))
	(import "env" "memory" (memory 1 1))

	;; size of our buffer is 32 bytes
	(data (i32.const 32) "\20")

	(func $assert (param i32)
		(block $ok
			(br_if $ok
				(get_local 0)
			)
			(unreachable)
		)
	)

	(func (export "call")
		(call $seal_tombstone_deposit (i32.const 0) (i32.const 32))

		;; assert len == 8
		(call $assert
			(i32.eq
				(i32.load (i32.const 32))
				(i32.const 8)
			)
		)

		;; assert that contents of the buffer is equal to the i64 value of 16.
		(call $assert
			(i64.eq
				(i64.load (i32.const 0))
				(i64.const 16)
			)
		)
	)
	(func (export "deploy"))
)
"#;

	#[test]
	fn tombstone_deposit() {
		let mut gas_meter = GasMeter::new(GAS_LIMIT);
		let _ = execute(
			CODE_TOMBSTONE_DEPOSIT,
			vec![],
			MockExt::default(),
			&mut gas_meter,
		).unwrap();
	}

	const CODE_RANDOM: &str = r#"
(module
	(import "seal0" "seal_random" (func $seal_random (param i32 i32 i32 i32)))
	(import "seal0" "seal_return" (func $seal_return (param i32 i32 i32)))
	(import "env" "memory" (memory 1 1))

	;; [0,128) is reserved for the result of PRNG.

	;; the subject used for the PRNG. [128,160)
	(data (i32.const 128)
		"\00\01\02\03\04\05\06\07\08\09\0A\0B\0C\0D\0E\0F"
		"\00\01\02\03\04\05\06\07\08\09\0A\0B\0C\0D\0E\0F"
	)

	;; size of our buffer is 128 bytes
	(data (i32.const 160) "\80")

	(func $assert (param i32)
		(block $ok
			(br_if $ok
				(get_local 0)
			)
			(unreachable)
		)
	)

	(func (export "call")
		;; This stores the block random seed in the buffer
		(call $seal_random
			(i32.const 128) ;; Pointer in memory to the start of the subject buffer
			(i32.const 32) ;; The subject buffer's length
			(i32.const 0) ;; Pointer to the output buffer
			(i32.const 160) ;; Pointer to the output buffer length
		)

		;; assert len == 32
		(call $assert
			(i32.eq
				(i32.load (i32.const 160))
				(i32.const 32)
			)
		)

		;; return the random data
		(call $seal_return
			(i32.const 0)
			(i32.const 0)
			(i32.const 32)
		)
	)
	(func (export "deploy"))
)
"#;

	#[test]
	fn random() {
		let mut gas_meter = GasMeter::new(GAS_LIMIT);

		let output = execute(
			CODE_RANDOM,
			vec![],
			MockExt::default(),
			&mut gas_meter,
		).unwrap();

		// The mock ext just returns the same data that was passed as the subject.
		assert_eq!(
			output,
			ExecReturnValue {
				flags: ReturnFlags::empty(),
				data: hex!("000102030405060708090A0B0C0D0E0F000102030405060708090A0B0C0D0E0F").to_vec(),
			},
		);
	}

	const CODE_DEPOSIT_EVENT: &str = r#"
(module
	(import "seal0" "seal_deposit_event" (func $seal_deposit_event (param i32 i32 i32 i32)))
	(import "env" "memory" (memory 1 1))

	(func (export "call")
		(call $seal_deposit_event
			(i32.const 32) ;; Pointer to the start of topics buffer
			(i32.const 33) ;; The length of the topics buffer.
			(i32.const 8) ;; Pointer to the start of the data buffer
			(i32.const 13) ;; Length of the buffer
		)
	)
	(func (export "deploy"))

	(data (i32.const 8) "\00\01\2A\00\00\00\00\00\00\00\E5\14\00")

	;; Encoded Vec<TopicOf<T>>, the buffer has length of 33 bytes.
	(data (i32.const 32) "\04\33\33\33\33\33\33\33\33\33\33\33\33\33\33\33\33\33\33\33\33\33\33\33"
	"\33\33\33\33\33\33\33\33\33")
)
"#;

	#[test]
	fn deposit_event() {
		let mut mock_ext = MockExt::default();
		let mut gas_meter = GasMeter::new(GAS_LIMIT);
		let _ = execute(
			CODE_DEPOSIT_EVENT,
			vec![],
			&mut mock_ext,
			&mut gas_meter
		).unwrap();

		assert_eq!(mock_ext.events, vec![
			(vec![H256::repeat_byte(0x33)],
			vec![0x00, 0x01, 0x2a, 0x00, 0x00, 0x00, 0x00, 0x00, 0x00, 0x00, 0xe5, 0x14, 0x00])
		]);

		assert!(gas_meter.gas_left() > 0);
	}

	const CODE_DEPOSIT_EVENT_MAX_TOPICS: &str = r#"
(module
	(import "seal0" "seal_deposit_event" (func $seal_deposit_event (param i32 i32 i32 i32)))
	(import "env" "memory" (memory 1 1))

	(func (export "call")
		(call $seal_deposit_event
			(i32.const 32) ;; Pointer to the start of topics buffer
			(i32.const 161) ;; The length of the topics buffer.
			(i32.const 8) ;; Pointer to the start of the data buffer
			(i32.const 13) ;; Length of the buffer
		)
	)
	(func (export "deploy"))

	(data (i32.const 8) "\00\01\2A\00\00\00\00\00\00\00\E5\14\00")

	;; Encoded Vec<TopicOf<T>>, the buffer has length of 161 bytes.
	(data (i32.const 32) "\14"
"\01\01\01\01\01\01\01\01\01\01\01\01\01\01\01\01\01\01\01\01\01\01\01\01\01\01\01\01\01\01\01\01"
"\02\02\02\02\02\02\02\02\02\02\02\02\02\02\02\02\02\02\02\02\02\02\02\02\02\02\02\02\02\02\02\02"
"\03\03\03\03\03\03\03\03\03\03\03\03\03\03\03\03\03\03\03\03\03\03\03\03\03\03\03\03\03\03\03\03"
"\04\04\04\04\04\04\04\04\04\04\04\04\04\04\04\04\04\04\04\04\04\04\04\04\04\04\04\04\04\04\04\04"
"\05\05\05\05\05\05\05\05\05\05\05\05\05\05\05\05\05\05\05\05\05\05\05\05\05\05\05\05\05\05\05\05")
)
"#;

	#[test]
	fn deposit_event_max_topics() {
		// Checks that the runtime traps if there are more than `max_topic_events` topics.
		let mut gas_meter = GasMeter::new(GAS_LIMIT);

		assert_eq!(
			execute(
				CODE_DEPOSIT_EVENT_MAX_TOPICS,
				vec![],
				MockExt::default(),
				&mut gas_meter
			),
			Err(ExecError {
				error: Error::<Test>::ContractTrapped.into(),
				origin: ErrorOrigin::Caller,
			})
		);
	}

	const CODE_DEPOSIT_EVENT_DUPLICATES: &str = r#"
(module
	(import "seal0" "seal_deposit_event" (func $seal_deposit_event (param i32 i32 i32 i32)))
	(import "env" "memory" (memory 1 1))

	(func (export "call")
		(call $seal_deposit_event
			(i32.const 32) ;; Pointer to the start of topics buffer
			(i32.const 129) ;; The length of the topics buffer.
			(i32.const 8) ;; Pointer to the start of the data buffer
			(i32.const 13) ;; Length of the buffer
		)
	)
	(func (export "deploy"))

	(data (i32.const 8) "\00\01\2A\00\00\00\00\00\00\00\E5\14\00")

	;; Encoded Vec<TopicOf<T>>, the buffer has length of 129 bytes.
	(data (i32.const 32) "\10"
"\01\01\01\01\01\01\01\01\01\01\01\01\01\01\01\01\01\01\01\01\01\01\01\01\01\01\01\01\01\01\01\01"
"\02\02\02\02\02\02\02\02\02\02\02\02\02\02\02\02\02\02\02\02\02\02\02\02\02\02\02\02\02\02\02\02"
"\01\01\01\01\01\01\01\01\01\01\01\01\01\01\01\01\01\01\01\01\01\01\01\01\01\01\01\01\01\01\01\01"
"\04\04\04\04\04\04\04\04\04\04\04\04\04\04\04\04\04\04\04\04\04\04\04\04\04\04\04\04\04\04\04\04")
)
"#;

	#[test]
	fn deposit_event_duplicates() {
		// Checks that the runtime traps if there are duplicates.
		let mut gas_meter = GasMeter::new(GAS_LIMIT);

		assert_eq!(
			execute(
				CODE_DEPOSIT_EVENT_DUPLICATES,
				vec![],
				MockExt::default(),
				&mut gas_meter
			),
			Err(ExecError {
				error: Error::<Test>::ContractTrapped.into(),
				origin: ErrorOrigin::Caller,
			})
		);
	}

	/// calls `seal_block_number` compares the result with the constant 121.
	const CODE_BLOCK_NUMBER: &str = r#"
(module
	(import "seal0" "seal_block_number" (func $seal_block_number (param i32 i32)))
	(import "env" "memory" (memory 1 1))

	;; size of our buffer is 32 bytes
	(data (i32.const 32) "\20")

	(func $assert (param i32)
		(block $ok
			(br_if $ok
				(get_local 0)
			)
			(unreachable)
		)
	)

	(func (export "call")
		;; This stores the block height in the buffer
		(call $seal_block_number (i32.const 0) (i32.const 32))

		;; assert len == 8
		(call $assert
			(i32.eq
				(i32.load (i32.const 32))
				(i32.const 8)
			)
		)

		;; assert that contents of the buffer is equal to the i64 value of 121.
		(call $assert
			(i64.eq
				(i64.load (i32.const 0))
				(i64.const 121)
			)
		)
	)

	(func (export "deploy"))
)
"#;

	#[test]
	fn block_number() {
		let _ = execute(
			CODE_BLOCK_NUMBER,
			vec![],
			MockExt::default(),
			&mut GasMeter::new(GAS_LIMIT),
		).unwrap();
	}

	const CODE_RETURN_WITH_DATA: &str = r#"
(module
	(import "seal0" "seal_input" (func $seal_input (param i32 i32)))
	(import "seal0" "seal_return" (func $seal_return (param i32 i32 i32)))
	(import "env" "memory" (memory 1 1))

	(data (i32.const 32) "\20")

	;; Deploy routine is the same as call.
	(func (export "deploy")
		(call $call)
	)

	;; Call reads the first 4 bytes (LE) as the exit status and returns the rest as output data.
	(func $call (export "call")
		;; Copy input data this contract memory.
		(call $seal_input
			(i32.const 0)	;; Pointer where to store input
			(i32.const 32)	;; Pointer to the length of the buffer
		)

		;; Copy all but the first 4 bytes of the input data as the output data.
		(call $seal_return
			(i32.load (i32.const 0))
			(i32.const 4)
			(i32.sub (i32.load (i32.const 32)) (i32.const 4))
		)
		(unreachable)
	)
)
"#;

	#[test]
	fn seal_return_with_success_status() {
		let output = execute(
			CODE_RETURN_WITH_DATA,
			hex!("00000000445566778899").to_vec(),
			MockExt::default(),
			&mut GasMeter::new(GAS_LIMIT),
		).unwrap();

		assert_eq!(output, ExecReturnValue { flags: ReturnFlags::empty(), data: hex!("445566778899").to_vec() });
		assert!(output.is_success());
	}

	#[test]
	fn return_with_revert_status() {
		let output = execute(
			CODE_RETURN_WITH_DATA,
			hex!("010000005566778899").to_vec(),
			MockExt::default(),
			&mut GasMeter::new(GAS_LIMIT),
		).unwrap();

		assert_eq!(output, ExecReturnValue { flags: ReturnFlags::REVERT, data: hex!("5566778899").to_vec() });
		assert!(!output.is_success());
	}

	const CODE_OUT_OF_BOUNDS_ACCESS: &str = r#"
(module
	(import "seal0" "seal_terminate" (func $seal_terminate (param i32 i32)))
	(import "env" "memory" (memory 1 1))

	(func (export "deploy"))

	(func (export "call")
		(call $seal_terminate
			(i32.const 65536)  ;; Pointer to "account" address (out of bound).
			(i32.const 8)  ;; Length of "account" address.
		)
	)
)
"#;

	#[test]
	fn contract_out_of_bounds_access() {
		let mut mock_ext = MockExt::default();
		let result = execute(
			CODE_OUT_OF_BOUNDS_ACCESS,
			vec![],
			&mut mock_ext,
			&mut GasMeter::new(GAS_LIMIT),
		);

		assert_eq!(
			result,
			Err(ExecError {
				error: Error::<Test>::OutOfBounds.into(),
				origin: ErrorOrigin::Caller,
			})
		);
	}

	const CODE_DECODE_FAILURE: &str = r#"
(module
	(import "seal0" "seal_terminate" (func $seal_terminate (param i32 i32)))
	(import "env" "memory" (memory 1 1))

	(func (export "deploy"))

	(func (export "call")
		(call $seal_terminate
			(i32.const 0)  ;; Pointer to "account" address.
			(i32.const 4)  ;; Length of "account" address (too small -> decode fail).
		)
	)
)
"#;

	#[test]
	fn contract_decode_failure() {
		let mut mock_ext = MockExt::default();
		let result = execute(
			CODE_DECODE_FAILURE,
			vec![],
			&mut mock_ext,
			&mut GasMeter::new(GAS_LIMIT),
		);

		assert_eq!(
			result,
			Err(ExecError {
				error: Error::<Test>::DecodingFailed.into(),
				origin: ErrorOrigin::Caller,
			})
		);
	}

}<|MERGE_RESOLUTION|>--- conflicted
+++ resolved
@@ -164,11 +164,8 @@
 	use hex_literal::hex;
 	use sp_runtime::DispatchError;
 	use frame_support::weights::Weight;
-<<<<<<< HEAD
 	use assert_matches::assert_matches;
-=======
 	use pallet_contracts_primitives::{ExecReturnValue, ReturnFlags, ExecError, ErrorOrigin};
->>>>>>> d5464dd6
 
 	const GAS_LIMIT: Gas = 10_000_000_000;
 
