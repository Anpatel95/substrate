// Copyright 2019-2020 Parity Technologies (UK) Ltd.
// This file is part of Substrate.

// Substrate is free software: you can redistribute it and/or modify
// it under the terms of the GNU General Public License as published by
// the Free Software Foundation, either version 3 of the License, or
// (at your option) any later version.

// Substrate is distributed in the hope that it will be useful,
// but WITHOUT ANY WARRANTY; without even the implied warranty of
// MERCHANTABILITY or FITNESS FOR A PARTICULAR PURPOSE.  See the
// GNU General Public License for more details.

// You should have received a copy of the GNU General Public License
// along with Substrate.  If not, see <http://www.gnu.org/licenses/>.

//! Traits and accessor functions for calling into the Substrate Wasm runtime.
//!
//! The primary means of accessing the runtimes is through a cache which saves the reusable
//! components of the runtime that are expensive to initialize.

use std::sync::Arc;
use crate::error::{Error, WasmError};
use parking_lot::Mutex;
use codec::Decode;
use sp_core::traits::{Externalities, RuntimeCode, FetchRuntimeCode};
use sp_version::RuntimeVersion;
use std::panic::AssertUnwindSafe;
use sc_executor_common::wasm_runtime::{WasmModule, WasmInstance};

use sp_wasm_interface::Function;

/// Specification of different methods of executing the runtime Wasm code.
#[derive(Debug, PartialEq, Eq, Hash, Copy, Clone)]
pub enum WasmExecutionMethod {
	/// Uses the Wasmi interpreter.
	Interpreted,
	/// Uses the Wasmtime compiled runtime.
	#[cfg(feature = "wasmtime")]
	Compiled,
	#[cfg(feature = "wasmer")]
	Compiled2,
}

/// A Wasm runtime object along with its cached runtime version.
struct VersionedRuntime {
	/// Runtime code hash.
	code_hash: Vec<u8>,
	/// Wasm runtime type.
	wasm_method: WasmExecutionMethod,
	/// Shared runtime that can spawn instances.
	module: Box<dyn WasmModule>,
	/// The number of WebAssembly heap pages this instance was created with.
	heap_pages: u64,
	/// Runtime version according to `Core_version` if any.
	version: Option<RuntimeVersion>,
	/// Cached instance pool.
	instances: Vec<Mutex<Option<Box<dyn WasmInstance>>>>,
}

impl VersionedRuntime {
	/// Run the given closure `f` with an instance of this runtime.
	fn with_instance<'c, R, F>(
		&self,
		ext: &mut dyn Externalities,
		f: F,
	) -> Result<R, Error>
		where F: FnOnce(
			&dyn WasmInstance,
			Option<&RuntimeVersion>,
			&mut dyn Externalities)
		-> Result<R, Error>,
	{
		// Find a free instance
		let instance = self.instances
			.iter()
			.enumerate()
			.find_map(|(index, i)| i.try_lock().map(|i| (index, i)));

		match instance {
			Some((index, mut locked)) => {
				let (instance, new_inst) = locked.take()
					.map(|r| Ok((r, false)))
					.unwrap_or_else(|| self.module.new_instance().map(|i| (i, true)))?;

				let result = f(&*instance, self.version.as_ref(), ext);
				if let Err(e) = &result {
					if new_inst {
						log::warn!(
							target: "wasm-runtime",
							"Fresh runtime instance failed with {:?}",
							e,
						)
					} else {
						log::warn!(
							target: "wasm-runtime",
							"Evicting failed runtime instance: {:?}",
							e,
						);
					}
				} else {
					*locked = Some(instance);

					if new_inst {
						log::debug!(
							target: "wasm-runtime",
							"Allocated WASM instance {}/{}",
							index + 1,
							self.instances.len(),
						);
					}
				}

				result
			},
			None => {
				log::warn!(target: "wasm-runtime", "Ran out of free WASM instances");

				// Allocate a new instance
				let instance = self.module.new_instance()?;

				f(&*instance, self.version.as_ref(), ext)
			}
		}
	}
}

const MAX_RUNTIMES: usize = 2;

/// Cache for the runtimes.
///
/// When an instance is requested for the first time it is added to this cache. Metadata is kept
/// with the instance so that it can be efficiently reinitialized.
///
/// When using the Wasmi interpreter execution method, the metadata includes the initial memory and
/// values of mutable globals. Follow-up requests to fetch a runtime return this one instance with
/// the memory reset to the initial memory. So, one runtime instance is reused for every fetch
/// request.
///
/// The size of cache is equal to `MAX_RUNTIMES`.
pub struct RuntimeCache {
	/// A cache of runtimes along with metadata.
	///
	/// Runtimes sorted by recent usage. The most recently used is at the front.
	runtimes: Mutex<[Option<Arc<VersionedRuntime>>; MAX_RUNTIMES]>,
	/// The size of the instances cache for each runtime.
	max_runtime_instances: usize,
}

impl RuntimeCache {
	/// Creates a new instance of a runtimes cache.
	pub fn new(max_runtime_instances: usize) -> RuntimeCache {
		RuntimeCache {
			runtimes: Default::default(),
			max_runtime_instances,
		}
	}

	/// Prepares a WASM module instance and executes given function for it.
	///
	/// This uses internal cache to find avaiable instance or create a new one.
	/// # Parameters
	///
	/// `code` - Provides external code or tells the executor to fetch it from storage.
	///
	/// `runtime_code` - The runtime wasm code used setup the runtime.
	///
	/// `default_heap_pages` - Number of 64KB pages to allocate for Wasm execution.
	///
	/// `wasm_method` - Type of WASM backend to use.
	///
	/// `host_functions` - The host functions that should be registered for the Wasm runtime.
	///
	/// `allow_missing_func_imports` - Ignore missing function imports.
	///
	/// `max_runtime_instances` - The size of the instances cache.
	///
	/// `f` - Function to execute.
	///
	/// # Returns result of `f` wrapped in an additonal result.
	/// In case of failure one of two errors can be returned:
	///
	/// `Err::InvalidCode` is returned for runtime code issues.
	///
	/// `Error::InvalidMemoryReference` is returned if no memory export with the
	/// identifier `memory` can be found in the runtime.
	pub fn with_instance<'c, R, F>(
		&self,
		runtime_code: &'c RuntimeCode<'c>,
		ext: &mut dyn Externalities,
		wasm_method: WasmExecutionMethod,
		default_heap_pages: u64,
		host_functions: &[&'static dyn Function],
		allow_missing_func_imports: bool,
		f: F,
	) -> Result<Result<R, Error>, Error>
		where F: FnOnce(
			&dyn WasmInstance,
			Option<&RuntimeVersion>,
			&mut dyn Externalities)
		-> Result<R, Error>,
	{
		let code_hash = &runtime_code.hash;
		let heap_pages = runtime_code.heap_pages.unwrap_or(default_heap_pages);

		let mut runtimes = self.runtimes.lock(); // this must be released prior to calling f
		let pos = runtimes.iter().position(|r| r.as_ref().map_or(
			false,
			|r| r.wasm_method == wasm_method &&
				r.code_hash == *code_hash &&
				r.heap_pages == heap_pages
		));

		let runtime = match pos {
			Some(n) => runtimes[n]
				.clone()
				.expect("`position` only returns `Some` for entries that are `Some`"),
			None =>  {
				let code = runtime_code.fetch_runtime_code().ok_or(WasmError::CodeNotFound)?;

				let result = create_versioned_wasm_runtime(
					&code,
					code_hash.clone(),
					ext,
					wasm_method,
					heap_pages,
					host_functions.into(),
					allow_missing_func_imports,
					self.max_runtime_instances,
				);
				if let Err(ref err) = result {
					log::warn!(target: "wasm-runtime", "Cannot create a runtime: {:?}", err);
				}
				Arc::new(result?)
			}
		};

		// Rearrange runtimes by last recently used.
		match pos {
			Some(0) => {},
			Some(n) => {
				for i in (1 .. n + 1).rev() {
					runtimes.swap(i, i - 1);
				}
			}
			None => {
				runtimes[MAX_RUNTIMES-1] = Some(runtime.clone());
				for i in (1 .. MAX_RUNTIMES).rev() {
					runtimes.swap(i, i - 1);
				}
			}
		}
		drop(runtimes);

		Ok(runtime.with_instance(ext, f))
	}
}

/// Create a wasm runtime with the given `code`.
pub fn create_wasm_runtime_with_code(
	wasm_method: WasmExecutionMethod,
	heap_pages: u64,
	code: &[u8],
	host_functions: Vec<&'static dyn Function>,
	allow_missing_func_imports: bool,
) -> Result<Box<dyn WasmModule>, WasmError> {
	match wasm_method {
		WasmExecutionMethod::Interpreted =>
			sc_executor_wasmi::create_runtime(
				code,
				heap_pages,
				host_functions,
				allow_missing_func_imports
			).map(|runtime| -> Box<dyn WasmModule> { Box::new(runtime) }),
		#[cfg(feature = "wasmtime")]
		WasmExecutionMethod::Compiled =>
<<<<<<< HEAD
			sc_executor_wasmtime::create_instance(code, heap_pages, host_functions, allow_missing_func_imports)
				.map(|runtime| -> Box<dyn WasmRuntime> { Box::new(runtime) }),
		#[cfg(feature = "wasmer")]
		WasmExecutionMethod::Compiled2 =>
			sc_executor_wasmer::create_instance(code, heap_pages, host_functions, allow_missing_func_imports)
				.map(|runtime| -> Box<dyn WasmRuntime> { Box::new(runtime) }),
=======
			sc_executor_wasmtime::create_runtime(
				code,
				heap_pages,
				host_functions,
				allow_missing_func_imports
			).map(|runtime| -> Box<dyn WasmModule> { Box::new(runtime) }),
>>>>>>> b6c96a29
	}
}

fn create_versioned_wasm_runtime(
	code: &[u8],
	code_hash: Vec<u8>,
	ext: &mut dyn Externalities,
	wasm_method: WasmExecutionMethod,
	heap_pages: u64,
	host_functions: Vec<&'static dyn Function>,
	allow_missing_func_imports: bool,
	max_instances: usize,
) -> Result<VersionedRuntime, WasmError> {
	#[cfg(not(target_os = "unknown"))]
	let time = std::time::Instant::now();
	let mut runtime = create_wasm_runtime_with_code(
		wasm_method,
		heap_pages,
		&code,
		host_functions,
		allow_missing_func_imports,
	)?;

	// Call to determine runtime version.
	let version_result = {
		// `ext` is already implicitly handled as unwind safe, as we store it in a global variable.
		let mut ext = AssertUnwindSafe(ext);

		// The following unwind safety assertion is OK because if the method call panics, the
		// runtime will be dropped.
		let runtime = AssertUnwindSafe(runtime.as_mut());
		crate::native_executor::with_externalities_safe(
			&mut **ext,
			move || runtime.new_instance()?.call("Core_version", &[])
		).map_err(|_| WasmError::Instantiation("panic in call to get runtime version".into()))?
	};
	let version = match version_result {
		Ok(version) => Some(RuntimeVersion::decode(&mut version.as_slice())
			.map_err(|_|
				WasmError::Instantiation("failed to decode \"Core_version\" result".into())
			)?),
		Err(_) => None,
	};
	#[cfg(not(target_os = "unknown"))]
	log::debug!(
		target: "wasm-runtime",
		"Prepared new runtime version {:?} in {} ms.",
		version,
		time.elapsed().as_millis(),
	);

	let mut instances = Vec::with_capacity(max_instances);
	instances.resize_with(max_instances, || Mutex::new(None));

	Ok(VersionedRuntime {
		code_hash,
		module: runtime,
		version,
		heap_pages,
		wasm_method,
		instances,
	})
}

#[cfg(test)]
mod tests {
	use sp_wasm_interface::HostFunctions;

	#[test]
	fn host_functions_are_equal() {
		let host_functions = sp_io::SubstrateHostFunctions::host_functions();

		let equal = &host_functions[..] == &host_functions[..];
		assert!(equal, "Host functions are not equal");
	}
}<|MERGE_RESOLUTION|>--- conflicted
+++ resolved
@@ -274,21 +274,20 @@
 			).map(|runtime| -> Box<dyn WasmModule> { Box::new(runtime) }),
 		#[cfg(feature = "wasmtime")]
 		WasmExecutionMethod::Compiled =>
-<<<<<<< HEAD
-			sc_executor_wasmtime::create_instance(code, heap_pages, host_functions, allow_missing_func_imports)
-				.map(|runtime| -> Box<dyn WasmRuntime> { Box::new(runtime) }),
-		#[cfg(feature = "wasmer")]
-		WasmExecutionMethod::Compiled2 =>
-			sc_executor_wasmer::create_instance(code, heap_pages, host_functions, allow_missing_func_imports)
-				.map(|runtime| -> Box<dyn WasmRuntime> { Box::new(runtime) }),
-=======
 			sc_executor_wasmtime::create_runtime(
 				code,
 				heap_pages,
 				host_functions,
 				allow_missing_func_imports
 			).map(|runtime| -> Box<dyn WasmModule> { Box::new(runtime) }),
->>>>>>> b6c96a29
+		#[cfg(feature = "wasmer")]
+		WasmExecutionMethod::Compiled2 =>
+			sc_executor_wasmer::create_instance(
+				code,
+				heap_pages,
+				host_functions,
+				allow_missing_func_imports
+			).map(|runtime| -> Box<dyn WasmRuntime> { Box::new(runtime) }),
 	}
 }
 
