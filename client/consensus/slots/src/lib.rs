--- conflicted
+++ resolved
@@ -25,11 +25,8 @@
 mod slots;
 mod aux_schema;
 
-<<<<<<< HEAD
-pub use slots::{SignedDuration, SlotInfo, AppendedChainInfo};
-=======
+// pub use slots::{SignedDuration, SlotInfo, AppendedChainInfo};
 pub use slots::SlotInfo;
->>>>>>> ab36e527
 use slots::Slots;
 pub use aux_schema::{check_equivocation, MAX_SLOT_CAPACITY, PRUNING_BOUND};
 
@@ -75,14 +72,10 @@
 	type OnSlot: Future<Output = Option<SlotResult<B>>>;
 
 	/// Called when a new slot is triggered.
-<<<<<<< HEAD
-	fn on_slot(&mut self, chain_head: B::Header, slot_info: SlotInfo<B>) -> Self::OnSlot;
-=======
 	///
 	/// Returns a future that resolves to a [`SlotResult`] iff a block was successfully built in
 	/// the slot. Otherwise `None` is returned.
-	fn on_slot(&mut self, chain_head: B::Header, slot_info: SlotInfo) -> Self::OnSlot;
->>>>>>> ab36e527
+	fn on_slot(&mut self, chain_head: B::Header, slot_info: SlotInfo<B>) -> Self::OnSlot;
 }
 
 /// A skeleton implementation for `SlotWorker` which tries to claim a slot at
@@ -198,29 +191,18 @@
 	fn proposing_remaining_duration(
 		&self,
 		_head: &B::Header,
-<<<<<<< HEAD
 		slot_info: &SlotInfo<B>
-=======
-		slot_info: &SlotInfo,
->>>>>>> ab36e527
 	) -> Option<Duration> {
 		Some(self.slot_remaining_duration(slot_info))
 	}
 
-<<<<<<< HEAD
-	/// Implements the `on_slot` functionality from `SlotWorker`.
-	fn on_slot(&mut self, chain_head: B::Header, slot_info: SlotInfo<B>)
-		-> Pin<Box<dyn Future<Output = Result<(), sp_consensus::Error>> + Send>> where
-		Self: Send + Sync,
-=======
 	/// Implements [`SlotWorker::on_slot`].
 	fn on_slot(
 		&mut self,
 		chain_head: B::Header,
-		slot_info: SlotInfo,
+		slot_info: SlotInfo<B>,
 	) -> Pin<Box<dyn Future<Output = Option<SlotResult<B>>> + Send>>
 	where
->>>>>>> ab36e527
 		<Self::Proposer as Proposer<B>>::Proposal: Unpin + Send + 'static,
 	{
 		let (timestamp, slot_number) = (slot_info.timestamp, slot_info.number);
@@ -289,7 +271,7 @@
 					slot_number,
 				) {
 					info!("Backing off authoring new blocks due to lagging finality.");
-					return Box::pin(future::ready(Ok(())));
+					return Box::pin(future::ready(None));
 				}
 			}
 		}
@@ -402,7 +384,7 @@
 impl<B: BlockT, T: SimpleSlotWorker<B>> SlotWorker<B> for T {
 	type OnSlot = Pin<Box<dyn Future<Output = Option<SlotResult<B>>> + Send>>;
 
-	fn on_slot(&mut self, chain_head: B::Header, slot_info: SlotInfo) -> Self::OnSlot {
+	fn on_slot(&mut self, chain_head: B::Header, slot_info: SlotInfo<B>) -> Self::OnSlot {
 		SimpleSlotWorker::on_slot(self, chain_head, slot_info)
 	}
 }
