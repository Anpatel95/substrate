[package]
name = "sc-transaction-graph"
version = "2.0.0-rc4"
authors = ["Parity Technologies <admin@parity.io>"]
edition = "2018"
license = "GPL-3.0-or-later WITH Classpath-exception-2.0"
homepage = "https://substrate.dev"
repository = "https://github.com/paritytech/substrate/"
description = "Generic Transaction Pool"

[package.metadata.docs.rs]
targets = ["x86_64-unknown-linux-gnu"]

[dependencies]
derive_more = "0.99.2"
futures = "0.3.4"
log = "0.4.8"
parking_lot = "0.10.0"
serde = { version = "1.0.101", features = ["derive"] }
wasm-timer = "0.2"
sp-blockchain = { version = "2.0.0-rc4", path = "../../../primitives/blockchain" }
sp-utils = { version = "2.0.0-rc4", path = "../../../primitives/utils" }
sp-core = { version = "2.0.0-rc4", path = "../../../primitives/core" }
sp-runtime = { version = "2.0.0-rc4", path = "../../../primitives/runtime" }
sp-transaction-pool = { version = "2.0.0-rc4", path = "../../../primitives/transaction-pool" }
parity-util-mem = { version = "0.7.0", default-features = false, features = ["primitive-types"] }
linked-hash-map = "0.5.2"

[dev-dependencies]
assert_matches = "1.3.0"
codec = { package = "parity-scale-codec", version = "1.3.1" }
<<<<<<< HEAD
substrate-test-runtime = { version = "2.0.0-rc3", path = "../../../test-utils/runtime" }
=======
substrate-test-runtime = { version = "2.0.0-rc4", path = "../../../test-utils/runtime" }
>>>>>>> 60e3a693
criterion = "0.3"

[[bench]]
name = "basics"
harness = false<|MERGE_RESOLUTION|>--- conflicted
+++ resolved
@@ -29,11 +29,7 @@
 [dev-dependencies]
 assert_matches = "1.3.0"
 codec = { package = "parity-scale-codec", version = "1.3.1" }
-<<<<<<< HEAD
-substrate-test-runtime = { version = "2.0.0-rc3", path = "../../../test-utils/runtime" }
-=======
 substrate-test-runtime = { version = "2.0.0-rc4", path = "../../../test-utils/runtime" }
->>>>>>> 60e3a693
 criterion = "0.3"
 
 [[bench]]
