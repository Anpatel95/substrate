// Copyright 2017-2019 Parity Technologies (UK) Ltd.
// This file is part of Substrate.

// Substrate is free software: you can redistribute it and/or modify
// it under the terms of the GNU General Public License as published by
// the Free Software Foundation, either version 3 of the License, or
// (at your option) any later version.

// Substrate is distributed in the hope that it will be useful,
// but WITHOUT ANY WARRANTY; without even the implied warranty of
// MERCHANTABILITY or FITNESS FOR A PARTICULAR PURPOSE.  See the
// GNU General Public License for more details.

// You should have received a copy of the GNU General Public License
// along with Substrate.  If not, see <http://www.gnu.org/licenses/>.

//! Structures and functions required to build changes trie for given block.

use std::collections::BTreeMap;
use std::collections::btree_map::Entry;
use parity_codec::Decode;
use hash_db::Hasher;
use num_traits::One;
use crate::backend::Backend;
use crate::overlayed_changes::OverlayedChanges;
use crate::trie_backend_essence::TrieBackendEssence;
use crate::changes_trie::build_iterator::digest_build_iterator;
use crate::changes_trie::input::{InputKey, InputPair, DigestIndex, ExtrinsicIndex};
use crate::changes_trie::{AnchorBlockId, Configuration, Storage, BlockNumber};

/// Prepare input pairs for building a changes trie of given block.
///
/// Returns Err if storage error has occurred OR if storage haven't returned
/// required data.
pub fn prepare_input<'a, B, S, H, Number>(
	backend: &'a B,
	storage: &'a S,
	config: &'a Configuration,
	changes: &'a OverlayedChanges,
	parent: &'a AnchorBlockId<H::Out, Number>,
) -> Result<impl Iterator<Item=InputPair<Number>> + 'a, String>
	where
		B: Backend<H>,
		S: Storage<H, Number>,
		H: Hasher + 'a,
		Number: BlockNumber,
{
	let number = parent.number.clone() + One::one();
	let extrinsics_input = prepare_extrinsics_input(
		backend,
		&number,
		changes)?;
	let digest_input = prepare_digest_input::<_, H, Number>(
		parent,
		config,
		number,
		storage)?;
	Ok(extrinsics_input.chain(digest_input))
}

/// Prepare ExtrinsicIndex input pairs.
fn prepare_extrinsics_input<'a, B, H, Number>(
	backend: &'a B,
	block: &Number,
	changes: &'a OverlayedChanges,
) -> Result<impl Iterator<Item=InputPair<Number>> + 'a, String>
	where
		B: Backend<H>,
		H: Hasher,
		Number: BlockNumber,
{
<<<<<<< HEAD
	let mut extrinsic_map = BTreeMap::<Vec<u8>, BTreeSet<u32>>::new();
	for (key, val) in changes.changes.top_iter_overlay() {
		let extrinsics = match val.extrinsics {
			Some(ref extrinsics) => extrinsics,
			None => continue,
		};
=======
	changes.committed.top.iter()
		.chain(changes.prospective.top.iter())
		.filter(|( _, v)| v.extrinsics.is_some())
		.try_fold(BTreeMap::new(), |mut map: BTreeMap<&[u8], (ExtrinsicIndex<Number>, Vec<u32>)>, (k, v)| {
			match map.entry(k) {
				Entry::Vacant(entry) => {
					// ignore temporary values (values that have null value at the end of operation
					// AND are not in storage at the beginning of operation
					if !changes.storage(k).map(|v| v.is_some()).unwrap_or_default() {
						if !backend.exists_storage(k).map_err(|e| format!("{}", e))? {
							return Ok(map);
						}
					}
>>>>>>> 9db4bd96

					let extrinsics = v.extrinsics.as_ref()
						.expect("filtered by filter() call above; qed")
						.iter().cloned().collect();
					entry.insert((ExtrinsicIndex {
						block: block.clone(),
						key: k.to_vec(),
					}, extrinsics));
				},
				Entry::Occupied(mut entry) => {
					// we do not need to check for temporary values here, because entry is Occupied
					// AND we are checking it before insertion
					let extrinsics = &mut entry.get_mut().1;
					extrinsics.extend(
						v.extrinsics.as_ref()
							.expect("filtered by filter() call above; qed")
							.iter()
							.cloned()
					);
					extrinsics.sort_unstable();
				},
			}

			Ok(map)
		})
		.map(|pairs| pairs.into_iter().map(|(_, (k, v))| InputPair::ExtrinsicIndex(k, v)))
}

/// Prepare DigestIndex input pairs.
fn prepare_digest_input<'a, S, H, Number>(
	parent: &'a AnchorBlockId<H::Out, Number>,
	config: &Configuration,
	block: Number,
	storage: &'a S
) -> Result<impl Iterator<Item=InputPair<Number>> + 'a, String>
	where
		S: Storage<H, Number>,
		H: Hasher,
		H::Out: 'a,
		Number: BlockNumber,
{
	digest_build_iterator(config, block.clone())
		.try_fold(BTreeMap::new(), move |mut map, digest_build_block| {
			let trie_root = storage.root(parent, digest_build_block.clone())?;
			let trie_root = trie_root.ok_or_else(|| format!("No changes trie root for block {}", digest_build_block.clone()))?;
			let trie_storage = TrieBackendEssence::<_, H>::new(
				crate::changes_trie::TrieBackendStorageAdapter(storage),
				trie_root,
			);

			let mut insert_to_map = |key: Vec<u8>| {
				match map.entry(key.clone()) {
					Entry::Vacant(entry) => {
						entry.insert((DigestIndex {
							block: block.clone(),
							key,
						}, vec![digest_build_block.clone()]));
					},
					Entry::Occupied(mut entry) => {
						// DigestIndexValue must be sorted. Here we are relying on the fact that digest_build_iterator()
						// returns blocks in ascending order => we only need to check for duplicates
						//
						// is_dup_block could be true when key has been changed in both digest block
						// AND other blocks that it covers
						let is_dup_block = entry.get().1.last() == Some(&digest_build_block);
						if !is_dup_block {
							entry.get_mut().1.push(digest_build_block.clone());
						}
					},
				}
			};

			let extrinsic_prefix = ExtrinsicIndex::key_neutral_prefix(digest_build_block.clone());
			trie_storage.for_keys_with_prefix(&extrinsic_prefix, |key|
				if let Some(InputKey::ExtrinsicIndex::<Number>(trie_key)) = Decode::decode(&mut &key[..]) {
					insert_to_map(trie_key.key);
				});

			let digest_prefix = DigestIndex::key_neutral_prefix(digest_build_block.clone());
			trie_storage.for_keys_with_prefix(&digest_prefix, |key|
				if let Some(InputKey::DigestIndex::<Number>(trie_key)) = Decode::decode(&mut &key[..]) {
					insert_to_map(trie_key.key);
				});

			Ok(map)
		})
		.map(|pairs| pairs.into_iter().map(|(_, (k, v))| InputPair::DigestIndex(k, v)))
}

#[cfg(test)]
mod test {
	use parity_codec::Encode;
	use primitives::Blake2Hasher;
	use primitives::storage::well_known_keys::EXTRINSIC_INDEX;
	use crate::backend::InMemory;
	use crate::changes_trie::storage::InMemoryStorage;
	use crate::overlayed_changes::{OverlayedValue, OverlayedChangeSet, History, TransactionState};
	use super::*;

	fn prepare_for_build() -> (InMemory<Blake2Hasher>, InMemoryStorage<Blake2Hasher, u64>, OverlayedChanges) {
		let backend: InMemory<_> = vec![
			(vec![100], vec![255]),
			(vec![101], vec![255]),
			(vec![102], vec![255]),
			(vec![103], vec![255]),
			(vec![104], vec![255]),
			(vec![105], vec![255]),
		].into_iter().collect::<::std::collections::HashMap<_, _>>().into();
		let storage = InMemoryStorage::with_inputs(vec![
			(1, vec![
				InputPair::ExtrinsicIndex(ExtrinsicIndex { block: 1, key: vec![100] }, vec![1, 3]),
				InputPair::ExtrinsicIndex(ExtrinsicIndex { block: 1, key: vec![101] }, vec![0, 2]),
				InputPair::ExtrinsicIndex(ExtrinsicIndex { block: 1, key: vec![105] }, vec![0, 2, 4]),
			]),
			(2, vec![
				InputPair::ExtrinsicIndex(ExtrinsicIndex { block: 2, key: vec![102] }, vec![0]),
			]),
			(3, vec![
				InputPair::ExtrinsicIndex(ExtrinsicIndex { block: 3, key: vec![100] }, vec![0]),
				InputPair::ExtrinsicIndex(ExtrinsicIndex { block: 3, key: vec![105] }, vec![1]),
			]),
			(4, vec![
				InputPair::ExtrinsicIndex(ExtrinsicIndex { block: 4, key: vec![100] }, vec![0, 2, 3]),
				InputPair::ExtrinsicIndex(ExtrinsicIndex { block: 4, key: vec![101] }, vec![1]),
				InputPair::ExtrinsicIndex(ExtrinsicIndex { block: 4, key: vec![103] }, vec![0, 1]),

				InputPair::DigestIndex(DigestIndex { block: 4, key: vec![100] }, vec![1, 3]),
				InputPair::DigestIndex(DigestIndex { block: 4, key: vec![101] }, vec![1]),
				InputPair::DigestIndex(DigestIndex { block: 4, key: vec![102] }, vec![2]),
				InputPair::DigestIndex(DigestIndex { block: 4, key: vec![105] }, vec![1, 3]),
			]),
			(5, Vec::new()),
			(6, vec![
				InputPair::ExtrinsicIndex(ExtrinsicIndex { block: 6, key: vec![105] }, vec![2]),
			]),
			(7, Vec::new()),
			(8, vec![
				InputPair::DigestIndex(DigestIndex { block: 8, key: vec![105] }, vec![6]),
			]),
			(9, Vec::new()), (10, Vec::new()), (11, Vec::new()), (12, Vec::new()), (13, Vec::new()),
			(14, Vec::new()), (15, Vec::new()),
		]);
		let changes = OverlayedChanges {
			changes_trie_config: Some(Configuration { digest_interval: 4, digest_levels: 2 }),
			changes:OverlayedChangeSet {
				history: vec![TransactionState::Committed, TransactionState::Pending],
				children: Default::default(),
				top: vec![
					(EXTRINSIC_INDEX.to_vec(), History::from_iter(vec![
						(OverlayedValue {
							value: Some(3u32.encode()),
							extrinsics: None,
						}, 0),
					])),
					(vec![100], History::from_iter(vec![
						(OverlayedValue {
							value: Some(vec![202]),
							extrinsics: Some(vec![3].into_iter().collect())
						}, 0),
						(OverlayedValue {
							value: Some(vec![200]),
							extrinsics: Some(vec![3, 0, 2].into_iter().collect())
						}, 1),
					])),
					(vec![101], History::from_iter(vec![
						(OverlayedValue {
						value: Some(vec![203]),
						extrinsics: Some(vec![1].into_iter().collect())
						}, 0),
					])),
					(vec![103], History::from_iter(vec![
						(OverlayedValue {
						value: None,
						extrinsics: Some(vec![0, 1].into_iter().collect())
						}, 1),
					])),
				].into_iter().collect(),
			},
		};

		(backend, storage, changes)
	}

	#[test]
	fn build_changes_trie_nodes_on_non_digest_block() {
		let (backend, storage, changes) = prepare_for_build();
		let config = changes.changes_trie_config.as_ref().unwrap();
		let parent = AnchorBlockId { hash: Default::default(), number: 4 };
		let changes_trie_nodes = prepare_input(
			&backend,
			&storage,
			config,
			&changes,
			&parent,
		).unwrap();
		assert_eq!(changes_trie_nodes.collect::<Vec<InputPair<u64>>>(), vec![
			InputPair::ExtrinsicIndex(ExtrinsicIndex { block: 5, key: vec![100] }, vec![0, 2, 3]),
			InputPair::ExtrinsicIndex(ExtrinsicIndex { block: 5, key: vec![101] }, vec![1]),
			InputPair::ExtrinsicIndex(ExtrinsicIndex { block: 5, key: vec![103] }, vec![0, 1]),
		]);
	}

	#[test]
	fn build_changes_trie_nodes_on_digest_block_l1() {
		let (backend, storage, changes) = prepare_for_build();
		let config = changes.changes_trie_config.as_ref().unwrap();
		let parent = AnchorBlockId { hash: Default::default(), number: 3 };
		let changes_trie_nodes = prepare_input(
			&backend,
			&storage,
			config,
			&changes,
			&parent,
		).unwrap();
		assert_eq!(changes_trie_nodes.collect::<Vec<InputPair<u64>>>(), vec![
			InputPair::ExtrinsicIndex(ExtrinsicIndex { block: 4, key: vec![100] }, vec![0, 2, 3]),
			InputPair::ExtrinsicIndex(ExtrinsicIndex { block: 4, key: vec![101] }, vec![1]),
			InputPair::ExtrinsicIndex(ExtrinsicIndex { block: 4, key: vec![103] }, vec![0, 1]),

			InputPair::DigestIndex(DigestIndex { block: 4, key: vec![100] }, vec![1, 3]),
			InputPair::DigestIndex(DigestIndex { block: 4, key: vec![101] }, vec![1]),
			InputPair::DigestIndex(DigestIndex { block: 4, key: vec![102] }, vec![2]),
			InputPair::DigestIndex(DigestIndex { block: 4, key: vec![105] }, vec![1, 3]),
		]);
	}

	#[test]
	fn build_changes_trie_nodes_on_digest_block_l2() {
		let (backend, storage, changes) = prepare_for_build();
		let config = changes.changes_trie_config.as_ref().unwrap();
		let parent = AnchorBlockId { hash: Default::default(), number: 15 };
		let changes_trie_nodes = prepare_input(
			&backend,
			&storage,
			config,
			&changes,
			&parent,
		).unwrap();
		assert_eq!(changes_trie_nodes.collect::<Vec<InputPair<u64>>>(), vec![
			InputPair::ExtrinsicIndex(ExtrinsicIndex { block: 16, key: vec![100] }, vec![0, 2, 3]),
			InputPair::ExtrinsicIndex(ExtrinsicIndex { block: 16, key: vec![101] }, vec![1]),
			InputPair::ExtrinsicIndex(ExtrinsicIndex { block: 16, key: vec![103] }, vec![0, 1]),

			InputPair::DigestIndex(DigestIndex { block: 16, key: vec![100] }, vec![4]),
			InputPair::DigestIndex(DigestIndex { block: 16, key: vec![101] }, vec![4]),
			InputPair::DigestIndex(DigestIndex { block: 16, key: vec![102] }, vec![4]),
			InputPair::DigestIndex(DigestIndex { block: 16, key: vec![103] }, vec![4]),
			InputPair::DigestIndex(DigestIndex { block: 16, key: vec![105] }, vec![4, 8]),
		]);
	}

	#[test]
	fn build_changes_trie_nodes_ignores_temporary_storage_values() {
		let (backend, storage, mut changes) = prepare_for_build();

		// 110: missing from backend, set to None in overlay
		changes.changes.top.insert(vec![110], History::from_iter(vec![
			(OverlayedValue {
				value: None,
				extrinsics: Some(vec![1].into_iter().collect()),
			}, 1),
		]));

		let config = changes.changes_trie_config.as_ref().unwrap();
		let parent = AnchorBlockId { hash: Default::default(), number: 3 };
		let changes_trie_nodes = prepare_input(
			&backend,
			&storage,
			config,
			&changes,
			&parent,
		).unwrap();
		assert_eq!(changes_trie_nodes.collect::<Vec<InputPair<u64>>>(), vec![
			InputPair::ExtrinsicIndex(ExtrinsicIndex { block: 4, key: vec![100] }, vec![0, 2, 3]),
			InputPair::ExtrinsicIndex(ExtrinsicIndex { block: 4, key: vec![101] }, vec![1]),
			InputPair::ExtrinsicIndex(ExtrinsicIndex { block: 4, key: vec![103] }, vec![0, 1]),

			InputPair::DigestIndex(DigestIndex { block: 4, key: vec![100] }, vec![1, 3]),
			InputPair::DigestIndex(DigestIndex { block: 4, key: vec![101] }, vec![1]),
			InputPair::DigestIndex(DigestIndex { block: 4, key: vec![102] }, vec![2]),
			InputPair::DigestIndex(DigestIndex { block: 4, key: vec![105] }, vec![1, 3]),
		]);
	}
}<|MERGE_RESOLUTION|>--- conflicted
+++ resolved
@@ -69,16 +69,7 @@
 		H: Hasher,
 		Number: BlockNumber,
 {
-<<<<<<< HEAD
-	let mut extrinsic_map = BTreeMap::<Vec<u8>, BTreeSet<u32>>::new();
-	for (key, val) in changes.changes.top_iter_overlay() {
-		let extrinsics = match val.extrinsics {
-			Some(ref extrinsics) => extrinsics,
-			None => continue,
-		};
-=======
-	changes.committed.top.iter()
-		.chain(changes.prospective.top.iter())
+	changes.changes.top_iter_overlay()
 		.filter(|( _, v)| v.extrinsics.is_some())
 		.try_fold(BTreeMap::new(), |mut map: BTreeMap<&[u8], (ExtrinsicIndex<Number>, Vec<u32>)>, (k, v)| {
 			match map.entry(k) {
@@ -90,7 +81,6 @@
 							return Ok(map);
 						}
 					}
->>>>>>> 9db4bd96
 
 					let extrinsics = v.extrinsics.as_ref()
 						.expect("filtered by filter() call above; qed")
