[package]
name = "substrate-test-runtime"
version = "2.0.0"
authors = ["Parity Technologies <admin@parity.io>"]
edition = "2018"
build = "build.rs"

[dependencies]
log = { version = "0.4.8", optional = true }
serde = { version = "1.0.101", optional = true, features = ["derive"] }
codec = { package = "parity-scale-codec", version = "1.0.0", default-features = false, features = ["derive"] }
keyring = { package = "substrate-keyring", path = "../keyring", optional = true }
substrate-client = { path = "../client", default-features = false }
primitives = { package = "substrate-primitives", path = "../primitives", default-features = false }
app-crypto = { package = "substrate-application-crypto", path = "../application-crypto", default-features = false }
inherents = { package = "substrate-inherents", path = "../inherents", default-features = false }
aura-primitives = { package = "substrate-consensus-aura-primitives", path = "../consensus/aura/primitives", default-features = false }
babe-primitives = { package = "substrate-consensus-babe-primitives", path = "../consensus/babe/primitives", default-features = false }
rstd = { package = "sr-std", path = "../sr-std", default-features = false }
runtime_io = { package = "sr-io", path = "../sr-io", default-features = false }
sr-primitives = { path = "../sr-primitives", default-features = false }
session = { package = "substrate-session", path = "../session", default-features = false }
runtime_version = { package = "sr-version", path = "../sr-version", default-features = false }
runtime_support = { package = "srml-support", path = "../../srml/support", default-features = false }
substrate-trie = { path = "../trie", default-features = false }
trie-db = { version = "0.15.2", default-features = false }
memory-db = { version = "0.15.2", default-features = false }
offchain-primitives = { package = "substrate-offchain-primitives", path = "../offchain/primitives", default-features = false}
executive = { package = "srml-executive", path = "../../srml/executive", default-features = false }
cfg-if = "0.1.10"
srml-babe = { path = "../../srml/babe", default-features = false }
srml-timestamp = { path = "../../srml/timestamp", default-features = false }
srml-system = { path = "../../srml/system", default-features = false }
<<<<<<< HEAD
historied-data = { path = "../utils/historied-data", default-features = false }
=======
srml-system-rpc-runtime-api = { path = "../../srml/system/rpc/runtime-api", default-features = false }
>>>>>>> b7627c4c

[dev-dependencies]
substrate-executor = { path = "../executor" }
substrate-test-runtime-client = { path = "./client" }
state_machine = { package = "substrate-state-machine", path = "../state-machine" }

[build-dependencies]
wasm-builder-runner = { package = "substrate-wasm-builder-runner", version = "1.0.2", path = "../utils/wasm-builder-runner" }

[features]
default = [
	"std",
]
std = [
	"log",
	"serde",
	"substrate-client/std",
	"keyring",
	"codec/std",
	"rstd/std",
	"runtime_io/std",
	"runtime_support/std",
	"primitives/std",
	"inherents/std",
	"sr-primitives/std",
	"runtime_version/std",
	"aura-primitives/std",
	"babe-primitives/std",
	"primitives/std",
	"substrate-trie/std",
	"trie-db/std",
	"memory-db/std",
	"offchain-primitives/std",
	"executive/std",
	"srml-babe/std",
	"srml-timestamp/std",
	"srml-system/std",
	"srml-system-rpc-runtime-api/std",
	"app-crypto/std",
	"session/std",
	"historied-data/std",
]<|MERGE_RESOLUTION|>--- conflicted
+++ resolved
@@ -31,11 +31,8 @@
 srml-babe = { path = "../../srml/babe", default-features = false }
 srml-timestamp = { path = "../../srml/timestamp", default-features = false }
 srml-system = { path = "../../srml/system", default-features = false }
-<<<<<<< HEAD
+srml-system-rpc-runtime-api = { path = "../../srml/system/rpc/runtime-api", default-features = false }
 historied-data = { path = "../utils/historied-data", default-features = false }
-=======
-srml-system-rpc-runtime-api = { path = "../../srml/system/rpc/runtime-api", default-features = false }
->>>>>>> b7627c4c
 
 [dev-dependencies]
 substrate-executor = { path = "../executor" }
